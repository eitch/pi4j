--- conflicted
+++ resolved
@@ -84,11 +84,7 @@
 
     static {
         // Load the platform library
-<<<<<<< HEAD
-        NativeLibraryLoader.load("libpi4j");
-=======
         NativeLibraryLoader.load("libpi4j.so", "pi4j");
->>>>>>> 6f5b33f3
     }
 
     /**

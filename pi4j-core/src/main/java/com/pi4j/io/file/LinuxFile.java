package com.pi4j.io.file;

/*-
 * #%L
 * **********************************************************************
 * ORGANIZATION  :  Pi4J
 * PROJECT       :  Pi4J :: Java Library (Core)
 * FILENAME      :  LinuxFile.java
 *
 * This file is part of the Pi4J project. More information about
 * this project can be found here:  https://pi4j.com/
 * **********************************************************************
 * %%
 * Copyright (C) 2012 - 2021 Pi4J
 * %%
 * Licensed under the Apache License, Version 2.0 (the "License");
 * you may not use this file except in compliance with the License.
 * You may obtain a copy of the License at
 *
 *      http://www.apache.org/licenses/LICENSE-2.0
 *
 * Unless required by applicable law or agreed to in writing, software
 * distributed under the License is distributed on an "AS IS" BASIS,
 * WITHOUT WARRANTIES OR CONDITIONS OF ANY KIND, either express or implied.
 * See the License for the specific language governing permissions and
 * limitations under the License.
 * #L%
 */

import java.io.FileNotFoundException;
import java.io.IOException;
import java.io.RandomAccessFile;
import java.nio.BufferOverflowException;
import java.nio.ByteBuffer;
import java.nio.ByteOrder;
import java.nio.IntBuffer;

import com.pi4j.util.NativeLibraryLoader;
import jdk.internal.misc.SharedSecrets;

// TODO :: REMOVE JDK INTERNAL REFS

/**
 * Extends RandomAccessFile to provide access to Linux ioctl.
 */
@SuppressWarnings("restriction")
public class LinuxFile extends RandomAccessFile {
    public LinuxFile(String name, String mode) throws FileNotFoundException {
        super(name, mode);
    }

    public static final int wordSize = getWordSize();
    public static final int localBufferSize = 2048; //about 1 page

    public static final ThreadLocal<ByteBuffer> localDataBuffer = new ThreadLocal<>();
    public static final ThreadLocal<IntBuffer> localOffsetsBuffer = new ThreadLocal<>();

    static {
<<<<<<< HEAD
        // Load the platform library
        NativeLibraryLoader.load("libpi4j");
=======
        try {
            // Load the platform library
            NativeLibraryLoader.load("libpi4j.so", "pi4j");

            Class<?> dbb = Class.forName("java.nio.DirectByteBuffer");

            addressField = Buffer.class.getDeclaredField("address");
            capacityField = Buffer.class.getDeclaredField("capacity");
            cleanerField = dbb.getDeclaredField("cleaner");
            directByteBufferConstructor = dbb.getDeclaredConstructor(
                    new Class[] { int.class, long.class, FileDescriptor.class, Runnable.class });

            addressField.setAccessible(true);
            capacityField.setAccessible(true);
            cleanerField.setAccessible(true);
            directByteBufferConstructor.setAccessible(true);
        } catch (NoSuchFieldException e) {
            throw new InternalError(e.getMessage());
        } catch (ClassNotFoundException e) {
            throw new InternalError(e.getMessage());
        } catch (NoSuchMethodException e) {
            throw new InternalError(e.getMessage());
        }
>>>>>>> 6f5b33f3
    }

    /**
     * Runs an ioctl value command on a file descriptor.
     *
     * @param command ioctl command
     * @param value int ioctl value
     */
    public void ioctl(long command, int value) throws IOException {
        final int response = directIOCTL(getFileDescriptor(), command, value);

        if(response < 0)
            throw new LinuxFileException();
    }

    /**
     * Runs an ioctl on a file descriptor. Uses special offset buffer to produce real C-like structures
     * with pointers. Advanced use only! Must be able to produce byte-perfect data structures just as
     * gcc would on this system, including struct padding and pointer size.
     *
     * The data ByteBuffer uses the current position to determine the head point of data
     * passed to the ioctl. This is useful for appending entry-point data structures
     * at the end of the buffer, while referring to other structures/data that come before
     * them in the buffer.
     *
     * <I NEED A BETTER EXPL OF BUFFERS HERE>
     *
     * When assembling the structured data, use {@link LinuxFile#wordSize} to determine the size
     * in bytes needed for a pointer. Also be sure to consider GCC padding and structure alignment.
     * GCC will try a field to its word size (32b ints align at 4-byte, etc), and will align the
     * structure size with the native word size (4-byte for 32b, 8-byte for 64b).
     *
     * Provided IntBuffer offsets must use native byte order (endianness).
     *
     * <pre>
     * {@code
     *    <NEED BETTER EXAMPLE HERE>
     * }
     * </pre>
     *
     * DANGER: check your buffer length! The possible length varies depending on the ioctl call.
     * Overruns are very possible. ioctl tries to determine EFAULTs, but sometimes
     * you might trample JVM data if you are not careful.
     *
     * @param command ioctl command
     * @param data values in bytes for all structures, with 4 or 8 byte size holes for pointers
     * @param offsets byte offsets of pointer at given index
     * @throws IOException
     */
    public void ioctl(final long command, ByteBuffer data, IntBuffer offsets) throws IOException {
        ByteBuffer originalData = data;

        if(data == null || offsets == null)
            throw new NullPointerException("data and offsets required!");

        if(offsets.order() != ByteOrder.nativeOrder())
            throw new IllegalArgumentException("provided IntBuffer offsets ByteOrder must be native!");

        //buffers must be direct
        try {
            if(!data.isDirect()) {
                ByteBuffer newBuf = getDataBuffer(data.limit());
                int pos = data.position(); //keep position

                data.rewind();
                newBuf.clear();
                newBuf.put(data);
                newBuf.position(pos); //restore position

                data = newBuf;
            }

            if(!offsets.isDirect()) {
                IntBuffer newBuf = getOffsetsBuffer(offsets.remaining());

                newBuf.clear();
                newBuf.put(offsets);
                newBuf.flip();

                offsets = newBuf;
            }
        } catch (BufferOverflowException e) {
            throw new ScratchBufferOverrun();
        }

        if((offsets.remaining() & 1) != 0)
            throw new IllegalArgumentException("offset buffer must be even length!");

        for(int i = offsets.position() ; i < offsets.limit() ; i += 2) {
            final int ptrOffset = offsets.get(i);
            final int dataOffset = offsets.get(i + 1);

            if(dataOffset >= data.capacity() || dataOffset < 0)
                throw new IndexOutOfBoundsException("invalid data offset specified in buffer: " + dataOffset);

            if((ptrOffset + wordSize) > data.capacity() || ptrOffset < 0)
                throw new IndexOutOfBoundsException("invalid pointer offset specified in buffer: " + ptrOffset);
        }

        final int response = directIOCTLStructure(getFileDescriptor(), command, data,
                data.position(), offsets, offsets.position(), offsets.remaining());

        if(response < 0)
            throw new LinuxFileException();

        //fast forward positions
        offsets.position(offsets.limit());
        data.rewind();

        //if original data wasnt direct, copy it back in.
        if(originalData != data) {
            originalData.rewind();
            originalData.put(data);
            originalData.rewind();
        }
    }

    /**
     * Gets the real POSIX file descriptor for use by custom jni calls.
     */
    private int getFileDescriptor() throws IOException {
		final int fd = SharedSecrets.getJavaIOFileDescriptorAccess().get(getFD());

        if(fd < 1)
            throw new IOException("failed to get POSIX file descriptor!");

        return fd;
    }

    private static int getWordSize() {
        //TODO: there has to be a better way...
        final String archDataModel = System.getProperty("sun.arch.data.model");
        return "64".equals(archDataModel) ? 8 : 4;
    }

    @Override
    protected void finalize() throws Throwable {
        close();

        super.finalize();
    }

    private synchronized IntBuffer getOffsetsBuffer(int size) {
        final int byteSize = size * 4;
        IntBuffer buf = localOffsetsBuffer.get();

        if(byteSize > localBufferSize)
            throw new ScratchBufferOverrun();

        if(buf == null) {
            ByteBuffer bb = ByteBuffer.allocateDirect(localBufferSize);

            //keep native order, set before cast to IntBuffer
            bb.order(ByteOrder.nativeOrder());

            buf = bb.asIntBuffer();
            localOffsetsBuffer.set(buf);
        }

        return buf;
    }

    private synchronized ByteBuffer getDataBuffer(int size) {
        ByteBuffer buf = localDataBuffer.get();

        if(size > localBufferSize)
            throw new ScratchBufferOverrun();

        if(buf == null) {
            buf = ByteBuffer.allocateDirect(localBufferSize);
            localDataBuffer.set(buf);
        }

        return buf;
    }

    public static class ScratchBufferOverrun extends IllegalArgumentException {
		private static final long serialVersionUID = -418203522640826177L;

		public ScratchBufferOverrun() {
            super("Scratch buffer overrun! Provide direct ByteBuffer for data larger than " + localBufferSize + " bytes");
        }
    }

    public static class LinuxFileException extends IOException {
		private static final long serialVersionUID = -2581606746434701394L;
		int code;

        public LinuxFileException() {
            this(errno());
        }

        LinuxFileException(int code) {
            super(strerror(code));

            this.code = code;
        }

        /**
         * Gets the POSIX code associated with this IO error
         *
         * @return POSIX error code
         */
        public int getCode() {
            return code;
        }
    }

    public static native int errno();

    public static native String strerror(int code);

    protected static native int directIOCTL(int fd, long command, int value);

    protected static native int directIOCTLStructure(int fd, long command, ByteBuffer data, int dataOffset, IntBuffer offsetMap, int offsetMapOffset, int offsetCapacity);
}<|MERGE_RESOLUTION|>--- conflicted
+++ resolved
@@ -56,34 +56,8 @@
     public static final ThreadLocal<IntBuffer> localOffsetsBuffer = new ThreadLocal<>();
 
     static {
-<<<<<<< HEAD
         // Load the platform library
-        NativeLibraryLoader.load("libpi4j");
-=======
-        try {
-            // Load the platform library
-            NativeLibraryLoader.load("libpi4j.so", "pi4j");
-
-            Class<?> dbb = Class.forName("java.nio.DirectByteBuffer");
-
-            addressField = Buffer.class.getDeclaredField("address");
-            capacityField = Buffer.class.getDeclaredField("capacity");
-            cleanerField = dbb.getDeclaredField("cleaner");
-            directByteBufferConstructor = dbb.getDeclaredConstructor(
-                    new Class[] { int.class, long.class, FileDescriptor.class, Runnable.class });
-
-            addressField.setAccessible(true);
-            capacityField.setAccessible(true);
-            cleanerField.setAccessible(true);
-            directByteBufferConstructor.setAccessible(true);
-        } catch (NoSuchFieldException e) {
-            throw new InternalError(e.getMessage());
-        } catch (ClassNotFoundException e) {
-            throw new InternalError(e.getMessage());
-        } catch (NoSuchMethodException e) {
-            throw new InternalError(e.getMessage());
-        }
->>>>>>> 6f5b33f3
+        NativeLibraryLoader.load("libpi4j.so", "pi4j");
     }
 
     /**

--- conflicted
+++ resolved
@@ -546,13 +546,8 @@
             throw new PinProviderException(provider, pin);
         }
 
-<<<<<<< HEAD
-        // if an existing pin has been previously created, then throw an error
-        synchronized (pins) {
-=======
         synchronized(this) {
             // if an existing pin has been previously created, then throw an error
->>>>>>> e44a346a
             for (GpioPin p : pins) {
                 if (Objects.equals(p.getProvider(), provider) && Objects.equals(p.getPin(), pin)) {
                     throw new GpioPinExistsException(pin);

--- conflicted
+++ resolved
@@ -57,13 +57,8 @@
     private static GpioPinDigitalInput pin;
     private static PinState pinMonitoredState;
 
-<<<<<<< HEAD
-    @BeforeClass
-    public static void setup() {
-=======
-    @Before 
+    @Before
     public void setup() {
->>>>>>> 41b2b965
         // create a mock gpio provider and controller
         provider = MockGpioFactory.getMockProvider();
         gpio = MockGpioFactory.getInstance();

package com.pi4j.io.gpio.test;

/*
 * #%L
 * **********************************************************************
 * ORGANIZATION  :  Pi4J
 * PROJECT       :  Pi4J :: Java Library (Core)
 * FILENAME      :  GpioPinAnalogOutputTests.java
 *
 * This file is part of the Pi4J project. More information about
 * this project can be found here:  http://www.pi4j.com/
 * **********************************************************************
 * %%
 * Copyright (C) 2012 - 2016 Pi4J
 * %%
 * This program is free software: you can redistribute it and/or modify
 * it under the terms of the GNU Lesser General Public License as
 * published by the Free Software Foundation, either version 3 of the
 * License, or (at your option) any later version.
 *
 * This program is distributed in the hope that it will be useful,
 * but WITHOUT ANY WARRANTY; without even the implied warranty of
 * MERCHANTABILITY or FITNESS FOR A PARTICULAR PURPOSE.  See the
 * GNU General Lesser Public License for more details.
 *
 * You should have received a copy of the GNU General Lesser Public
 * License along with this program.  If not, see
 * <http://www.gnu.org/licenses/lgpl-3.0.html>.
 * #L%
 */
import static org.junit.Assert.*;

import java.util.Collection;
import java.util.Random;

import org.junit.Before;
import org.junit.Test;

import com.pi4j.io.gpio.GpioController;
import com.pi4j.io.gpio.GpioPin;
import com.pi4j.io.gpio.GpioPinAnalogOutput;
import com.pi4j.io.gpio.PinDirection;
import com.pi4j.io.gpio.PinMode;
import com.pi4j.io.gpio.RaspiPin;
import com.pi4j.io.gpio.exception.GpioPinExistsException;
import com.pi4j.io.gpio.exception.InvalidPinException;
import com.pi4j.io.gpio.exception.UnsupportedPinModeException;

public class GpioPinAnalogOutputTests {

    private static GpioController gpio;
    private static GpioPinAnalogOutput pin;
<<<<<<< HEAD

    @BeforeClass
    public static void setup() {
=======
    
    @Before 
    public void setup() {
>>>>>>> 41b2b965
        // create a mock gpio provider and controller
        gpio = MockGpioFactory.getInstance();

        // provision pin for testing
        pin = gpio.provisionAnalogOutputPin(MockPin.ANALOG_OUTPUT_PIN,  "analogOutputPin", 3.1416);
    }

    @Test
    public void testPinProvisioned()  {
        // make sure that pin is provisioned
        Collection<GpioPin> pins = gpio.getProvisionedPins();
        assertTrue(pins.contains(pin));
    }

    @Test(expected=GpioPinExistsException.class)
    public void testPinDuplicatePovisioning()  {
        // make sure that pin cannot be provisioned a second time
        gpio.provisionAnalogOutputPin(MockPin.ANALOG_OUTPUT_PIN,  "analogOutputPin");
    }

    @Test(expected=UnsupportedPinModeException.class)
    public void testPinInvalidModePovisioning() {
        // make sure that pin cannot be provisioned that does not support ANALOG OUTPUT
        gpio.provisionAnalogOutputPin(MockPin.DIGITAL_OUTPUT_PIN,  "digitalOutputPin");
    }

    @Test(expected=InvalidPinException.class)
    public void testInvalidPin() {
        // attempt to export a pin that is not supported by the GPIO provider
        pin.getProvider().export(RaspiPin.GPIO_00, PinMode.ANALOG_OUTPUT);
    }

    @Test
    public void testPinProvider() {
        // verify pin provider
        assertTrue(pin.getProvider() instanceof MockGpioProvider);
    }

    @Test
    public void testPinExport() {
        // verify is exported
        assertTrue(pin.isExported());
    }

    @Test
    public void testPinInstance() {
        // verify pin instance
        assertEquals(MockPin.ANALOG_OUTPUT_PIN, pin.getPin());
    }

    @Test
    public void testPinAddress() {
        // verify pin address
        assertEquals(MockPin.ANALOG_OUTPUT_PIN.getAddress(), pin.getPin().getAddress());
    }

    @Test
    public void testPinName() {
        // verify pin name
        assertEquals("analogOutputPin", pin.getName());
    }

    @Test
    public void testPinMode() {
        // verify pin mode
        assertEquals(pin.getMode(), PinMode.ANALOG_OUTPUT);
    }

    @Test
    public void testPinValidSupportedMode() {
        // verify valid pin mode
        assertTrue(pin.getPin().getSupportedPinModes().contains(PinMode.ANALOG_OUTPUT));
    }

    @Test
    public void testPinInvalidSupportedMode() {
        // verify invalid pin mode
        assertFalse(pin.getPin().getSupportedPinModes().contains(PinMode.DIGITAL_INPUT));

        // verify invalid pin mode
        assertFalse(pin.getPin().getSupportedPinModes().contains(PinMode.DIGITAL_OUTPUT));

        // verify invalid pin mode
        assertFalse(pin.getPin().getSupportedPinModes().contains(PinMode.ANALOG_INPUT));

        // verify invalid pin mode
        assertFalse(pin.getPin().getSupportedPinModes().contains(PinMode.PWM_OUTPUT));
    }

    @Test
    public void testPinDirection() {
        // verify pin direction
        assertEquals(PinDirection.OUT, pin.getMode().getDirection());
    }

    @Test
    public void testPinInitialValue() {
        // verify pin initial state
        assertTrue(pin.getValue() == 3.1416);
    }

    @Test
    public void testPinSetValue() {
        Random generator = new Random();

        // test ten random numbers
        for (int index = 0; index < 10; index ++) {
            double newValue = generator.nextDouble();

            // explicit mock set on the mock provider
            pin.setValue(newValue);

            // verify pin value
            assertTrue(pin.getValue() == newValue);
        }
    }

    @Test
    public void testPinUnexport()  {
        // unexport pin
        pin.unexport();

        // verify is not exported
        assertFalse(pin.isExported());
    }

    @Test
    public void testPinUnprovision() {
        // make sure that pin is provisioned before we start
        Collection<GpioPin> pins = gpio.getProvisionedPins();
        assertTrue(pins.contains(pin));

        // un-provision pin
        gpio.unprovisionPin(pin);

        // make sure that pin is no longer provisioned
        pins = gpio.getProvisionedPins();
        assertFalse(pins.contains(pin));
    }

}<|MERGE_RESOLUTION|>--- conflicted
+++ resolved
@@ -50,15 +50,9 @@
 
     private static GpioController gpio;
     private static GpioPinAnalogOutput pin;
-<<<<<<< HEAD
 
-    @BeforeClass
-    public static void setup() {
-=======
-    
-    @Before 
+    @Before
     public void setup() {
->>>>>>> 41b2b965
         // create a mock gpio provider and controller
         gpio = MockGpioFactory.getInstance();
 

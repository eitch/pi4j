--- conflicted
+++ resolved
@@ -11,7 +11,7 @@
  * this project can be found here:  http://www.pi4j.com/
  * **********************************************************************
  * %%
- * Copyright (C) 2012 - 2016 Pi4J
+ * Copyright (C) 2012 - 2015 Pi4J
  * %%
  * This program is free software: you can redistribute it and/or modify
  * it under the terms of the GNU Lesser General Public License as
@@ -50,15 +50,9 @@
     private static GpioPinDigitalInput inputPin;
     private static GpioPinDigitalOutput outputPin;
     private static GpioToggleStateTrigger trigger;
-<<<<<<< HEAD
 
-    @BeforeClass
-    public static void setup() {
-=======
-    
-    @Before 
+    @Before
     public void setup() {
->>>>>>> 41b2b965
         // create a mock gpio provider and controller
         provider = MockGpioFactory.getMockProvider();
         gpio = MockGpioFactory.getInstance();
@@ -73,15 +67,9 @@
         // add trigger to input pin
         inputPin.addTrigger(trigger);
     }
-<<<<<<< HEAD
 
-    @AfterClass
-    public static void teardown() {
-=======
-    
-    @After 
+    @After
     public void teardown() {
->>>>>>> 41b2b965
         // remove trigger
         inputPin.removeTrigger(trigger);
     }

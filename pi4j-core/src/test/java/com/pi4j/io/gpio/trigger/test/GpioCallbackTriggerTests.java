package com.pi4j.io.gpio.trigger.test;

/*
 * #%L
 * **********************************************************************
 * ORGANIZATION  :  Pi4J
 * PROJECT       :  Pi4J :: Java Library (Core)
 * FILENAME      :  GpioCallbackTriggerTests.java
 *
 * This file is part of the Pi4J project. More information about
 * this project can be found here:  http://www.pi4j.com/
 * **********************************************************************
 * %%
 * Copyright (C) 2012 - 2016 Pi4J
 * %%
 * This program is free software: you can redistribute it and/or modify
 * it under the terms of the GNU Lesser General Public License as
 * published by the Free Software Foundation, either version 3 of the
 * License, or (at your option) any later version.
 *
 * This program is distributed in the hope that it will be useful,
 * but WITHOUT ANY WARRANTY; without even the implied warranty of
 * MERCHANTABILITY or FITNESS FOR A PARTICULAR PURPOSE.  See the
 * GNU General Lesser Public License for more details.
 *
 * You should have received a copy of the GNU General Lesser Public
 * License along with this program.  If not, see
 * <http://www.gnu.org/licenses/lgpl-3.0.html>.
 * #L%
 */
import static org.junit.Assert.*;

import java.util.concurrent.Callable;

import org.junit.After;
import org.junit.Before;
import org.junit.Test;

import com.pi4j.io.gpio.GpioController;
import com.pi4j.io.gpio.GpioPinDigitalInput;
import com.pi4j.io.gpio.PinState;
import com.pi4j.io.gpio.test.MockGpioFactory;
import com.pi4j.io.gpio.test.MockGpioProvider;
import com.pi4j.io.gpio.test.MockPin;
import com.pi4j.io.gpio.trigger.GpioCallbackTrigger;

public class GpioCallbackTriggerTests {

    private static MockGpioProvider provider;
    private static GpioController gpio;
    private static GpioPinDigitalInput inputPin;
    private static GpioCallbackTrigger trigger;
    private static int callbackCounter = 0;
<<<<<<< HEAD

    @BeforeClass
    public static void setup() {
=======
    
    @Before 
    public void setup() {
>>>>>>> 41b2b965
        // create a mock gpio provider and controller
        provider = MockGpioFactory.getMockProvider();
        gpio = MockGpioFactory.getInstance();

        // provision pins for testing
        inputPin = gpio.provisionDigitalInputPin(MockPin.DIGITAL_INPUT_PIN,  "digitalInputPin");

        // create trigger
        trigger = new GpioCallbackTrigger(new Callable<Void>() {
            @Override
            public Void call() throws Exception {
                callbackCounter++;
                return null;
            }
        });

        // add trigger to input pin
        inputPin.addTrigger(trigger);
    }
<<<<<<< HEAD

    @AfterClass
    public static void teardown() {
=======
    
    @After 
    public void teardown() {
>>>>>>> 41b2b965
        // remove trigger
        inputPin.removeTrigger(trigger);
    }

    @Test
    public void testHasTrigger() {
        // verify that the input pin does have a trigger assigned
        assertFalse(inputPin.getTriggers().isEmpty());
    }

    @Test
    public void testTrigger() throws InterruptedException {
        // reset counter
        callbackCounter = 0;

        // update pin state
        provider.setMockState(MockPin.DIGITAL_INPUT_PIN, PinState.LOW);

        // wait before continuing test
        Thread.sleep(50);

        // verify that the callback counter is correct
        assertEquals(1, callbackCounter);

        // update pin state
        provider.setMockState(MockPin.DIGITAL_INPUT_PIN, PinState.HIGH);

        // wait before continuing test
        Thread.sleep(50);

        // verify that the callback counter is correct
        assertEquals(2, callbackCounter);

        // update pin state
        provider.setMockState(MockPin.DIGITAL_INPUT_PIN, PinState.LOW);

        // wait before continuing test
        Thread.sleep(50);

        // verify that the callback counter is correct
        assertEquals(3, callbackCounter);

        // update pin state
        provider.setMockState(MockPin.DIGITAL_INPUT_PIN, PinState.HIGH);

        // wait before continuing test
        Thread.sleep(50);

        // verify that the callback counter is correct
        assertEquals(4, callbackCounter);
    }
}
<|MERGE_RESOLUTION|>--- conflicted
+++ resolved
@@ -51,15 +51,9 @@
     private static GpioPinDigitalInput inputPin;
     private static GpioCallbackTrigger trigger;
     private static int callbackCounter = 0;
-<<<<<<< HEAD
 
-    @BeforeClass
-    public static void setup() {
-=======
-    
-    @Before 
+    @Before
     public void setup() {
->>>>>>> 41b2b965
         // create a mock gpio provider and controller
         provider = MockGpioFactory.getMockProvider();
         gpio = MockGpioFactory.getInstance();
@@ -79,15 +73,9 @@
         // add trigger to input pin
         inputPin.addTrigger(trigger);
     }
-<<<<<<< HEAD
 
-    @AfterClass
-    public static void teardown() {
-=======
-    
-    @After 
+    @After
     public void teardown() {
->>>>>>> 41b2b965
         // remove trigger
         inputPin.removeTrigger(trigger);
     }

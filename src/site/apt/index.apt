--- conflicted
+++ resolved
@@ -14,7 +14,6 @@
 
 * News / Announcements
 
-<<<<<<< HEAD
   [2020-01-21]
 
   Starting with the Pi4J 1.4 builds, the Pi4J project is prioritizing focus
@@ -54,23 +53,6 @@
 
   New development and bug fixes will now be provided via the 2.0-SNAPSHOT builds and the latest development codebase
   is now maintained in the '{{{https://github.com/Pi4J/pi4j/tree/V2}V2}}' branch.
-=======
-  [2021-01-13]
-
-  Version 1.3 has been released and is now available for download. ({{{./download.html}Downloads}} | {{{./install.html}Installation}})
-
-  Latest Development Updates:
-
-    * Added support for {{{./pins/rpi-4b.html}Raspberry Pi 4B}}
-
-    * Added support for {{{./pins/rpi-400.html}Raspberry Pi 400}}
-
-    * Added support for {{{./pins/rpi-cm4.html}Raspberry Pi Compute Module 4}}
-
-    * Various improvements and bug fixes listed here: {{{https://github.com/Pi4J/pi4j/milestone/10?closed=1}GitHub Issues (v1.3)}}
-
-   Additional details can be found in the project's {{{https://github.com/Pi4J/pi4j/blob/master/README.md}README}}.
->>>>>>> 20e56472
 
 * Project Status
 

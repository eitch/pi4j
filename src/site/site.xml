<?xml version="1.0" encoding="ISO-8859-1"?>
<project name="The Pi4J Project">
	<skin>
		<groupId>org.apache.maven.skins</groupId>
		<artifactId>maven-fluido-skin</artifactId>
		<version>1.3.0</version>
	</skin>
	<bannerLeft>
		<name>Pi4J</name>
		<src>/images/logos/pi4j-header.png</src>
		<href>https://pi4j.com/</href>
	</bannerLeft>
	<bannerRight>
		<name>The Pi4J Project</name>
		<src>/images/logos/trademarks.png</src>
		<href>http://www.raspberrypi.org/</href>
	</bannerRight>
	<poweredBy>
		<logo name="RaspberryPi" href="http://www.raspberrypi.org/"
			img="/images/logos/raspberrypi.png"  target="_blank" />
	</poweredBy>
	<body>
		<head>
			<META NAME="COPYRIGHT" CONTENT="Copyright &copy; 2012-2021 Pi4J. All Rights Reserved."/>
			<META NAME="KEYWORDS" CONTENT="raspberry, pi, raspberrypi, raspi, java, pi4j, java pi, gpio, input, output, io, odroid, bananapi"/>
			<META NAME="ROBOTS" CONTENT="ALL"/>
			<META NAME="DESCRIPTION" CONTENT="The Pi4J Project provides Java programmers full IO control of a Raspberry Pi"/>
			<META NAME="AUTHOR" CONTENT="Robert Savage"/>

            <!-- FAVICONS -->
            <link rel="apple-touch-icon" sizes="57x57" href="/apple-touch-icon-57x57.png"/>
            <link rel="apple-touch-icon" sizes="60x60" href="/apple-touch-icon-60x60.png"/>
            <link rel="apple-touch-icon" sizes="72x72" href="/apple-touch-icon-72x72.png"/>
            <link rel="apple-touch-icon" sizes="76x76" href="/apple-touch-icon-76x76.png"/>
            <link rel="apple-touch-icon" sizes="114x114" href="/apple-touch-icon-114x114.png"/>
            <link rel="apple-touch-icon" sizes="120x120" href="/apple-touch-icon-120x120.png"/>
            <link rel="apple-touch-icon" sizes="144x144" href="/apple-touch-icon-144x144.png"/>
            <link rel="apple-touch-icon" sizes="152x152" href="/apple-touch-icon-152x152.png"/>
            <link rel="apple-touch-icon" sizes="180x180" href="/apple-touch-icon-180x180.png"/>
            <link rel="icon" type="image/png" href="/favicon-32x32.png" sizes="32x32"/>
            <link rel="icon" type="image/png" href="/android-chrome-192x192.png" sizes="192x192"/>
            <link rel="icon" type="image/png" href="/favicon-96x96.png" sizes="96x96"/>
            <link rel="icon" type="image/png" href="/favicon-16x16.png" sizes="16x16"/>
            <link rel="manifest" href="/manifest.json"/>
            <link rel="mask-icon" href="/safari-pinned-tab.svg" color="#5bbad5"/>
            <meta name="msapplication-TileColor" content="#da532c"/>
            <meta name="msapplication-TileImage" content="/mstile-144x144.png"/>
            <meta name="theme-color" content="#ffffff"/>

			<!-- GOOGLE ANALYTICS SCRIPT -->
			<script type="text/javascript">

			  var _gaq = _gaq || [];
			  _gaq.push(['_setAccount', 'UA-35332834-1']);
			  _gaq.push(['_setDomainName', 'pi4j.com']);
			  _gaq.push(['_trackPageview']);

			  (function() {
			    var ga = document.createElement('script'); ga.type = 'text/javascript'; ga.async = true;
			    ga.src = ('https:' == document.location.protocol ? 'https://ssl' : 'http://www') + '.google-analytics.com/ga.js';
			    var s = document.getElementsByTagName('script')[0]; s.parentNode.insertBefore(ga, s);
			  })();

			</script>
		</head>
		<links>
			<item name="Home" href="http://pi4j.com/" />
			<item name="Downloads" href="download.html" />
			<item name="Github" href="https://github.com/Pi4J/pi4j/" target="pi4j-github" />
			<item name="Issues" href="https://github.com/Pi4J/pi4j/issues/" target="pi4j-github"/>
			<item name="Forum" href="https://forum.pi4j.com" target="pi4j-forum"/>
			<item name="@Pi4J (Twitter)" href="https://twitter.com/pi4j" target="_blank"/>
			<item name="Blog" href="http://www.savagehomeautomation.com/projects/category/pi4j" target="_blank"/>
		</links>
		<menu name="Pi4J">
			<item name="Welcome" href="index.html" />
			<item name="The Team" href="team-list.html" />
			<item name="Contact" href="contact.html" />
			<item name="FAQ" href="faq.html" />
			<item name="License" href="license.html" />
			<item name="Dependencies" href="dependency.html" />
			<item name="Release Notes" href="release-notes.html" />
            <item name="Installation" href="install.html" />
			<item name="Download" href="download.html" />
			<item name="Usage" href="usage.html" />
            <item name="Pin Numbering Scheme" href="pin-numbering-scheme.html" />
			<item name="JavaDoc" href="apidocs/index.html" target="pi4j-javadoc"/>
		</menu>
        <menu name="Pin Numbering">
<<<<<<< HEAD
            <item name="Raspberry Pi - A" href="pins/model-a-rev2.html" />
            <item name="Raspberry Pi - A+" href="pins/model-a-plus.html" />
            <item name="Raspberry Pi - B (Rev 1)" href="pins/model-b-rev1.html" />
            <item name="Raspberry Pi - B (Rev 2)" href="pins/model-b-rev2.html" />
            <item name="Raspberry Pi - B+" href="pins/model-b-plus.html" />
            <item name="Raspberry Pi - 2B" href="pins/model-2b-rev1.html" />
            <item name="Raspberry Pi - 3B" href="pins/model-3b-rev1.html" />
            <item name="Raspberry Pi - 3B+" href="pins/model-3b-plus-rev1.html" />
            <item name="Raspberry Pi - 3A+" href="pins/model-3a-plus-rev1.html" />
			<item name="Raspberry Pi - 4B" href="pins/model-4b-rev1.html" />
			<item name="Raspberry Pi - 400" href="pins/model-400-rev1.html" />
            <item name="Raspberry Pi - Zero" href="pins/model-zero-rev1.html" />
            <item name="Raspberry Pi - Zero W" href="pins/model-zerow-rev1.html" />
            <item name="Raspberry Pi - CM1 (Compute Module)" href="pins/model-cm-rev1.html" />
            <item name="Raspberry Pi - CM3 (Compute Module)" href="pins/model-cm3-rev1.html" />
            <item name="Raspberry Pi - CM3+ (Compute Module)" href="pins/model-cm3-plus-rev1.html" />
			<item name="Raspberry Pi - CM4 (Compute Module)" href="pins/model-cm4-rev1.html" />
=======
            <item name="Raspberry Pi - 1A" href="pins/rpi-1a.html" />
            <item name="Raspberry Pi - 1A+" href="pins/rpi-1ap.html" />
            <item name="Raspberry Pi - 1B (Rev 1)" href="pins/rpi-1b-rev1.html" />
            <item name="Raspberry Pi - 1B (Rev 2)" href="pins/rpi-1b-rev2.html" />
            <item name="Raspberry Pi - 1B+" href="pins/rpi-1bp.html" />
            <item name="Raspberry Pi - 2B" href="pins/rpi-2b.html" />
            <item name="Raspberry Pi - 3B" href="pins/rpi-3b.html" />
            <item name="Raspberry Pi - 3B+" href="pins/rpi-3bp.html" />
            <item name="Raspberry Pi - 3A+" href="pins/rpi-3ap.html" />
			<item name="Raspberry Pi - 4B" href="pins/rpi-4b.html" />
			<item name="Raspberry Pi - 400" href="pins/rpi-400.html" />
            <item name="Raspberry Pi - Zero" href="pins/rpi-zero.html" />
            <item name="Raspberry Pi - Zero W" href="pins/rpi-zerow.html" />
			<item name="Raspberry Pi - CM1 (Compute Module)" href="pins/rpi-cm1.html" />
			<item name="Raspberry Pi - CM3 (Compute Module)" href="pins/rpi-cm3.html" />
			<item name="Raspberry Pi - CM3+ (Compute Module)" href="pins/rpi-cm3p.html" />
			<item name="Raspberry Pi - CM4 (Compute Module)" href="pins/rpi-cm4.html" />
            <item name="Lemaker - BananaPi" href="pins/lemaker-bananapi.html" />
            <item name="Lemaker - BananaPro" href="pins/lemaker-bananapro.html" />
            <item name="Odroid - C1/C1+" href="pins/odroid-c1.html" />
            <item name="Odroid - XU4" href="pins/odroid-xu4.html" />
>>>>>>> 20e56472
        </menu>
		<menu name="GPIO Examples">
			<item name="Control GPIO" href="example/control.html" />
			<item name="Listen for GPIO Events" href="example/listener.html" />
			<item name="Shutdown GPIO" href="example/shutdown.html" />
			<item name="Trigger GPIO on Events" href="example/trigger.html" />
        </menu>
        <menu name="Other Examples">
			<item name="Serial Communication" href="example/serial.html" />
			<item name="System/Network Information" href="example/system-info.html" />
            <item name="More Pi4J Examples" href="example/more.html" />
		</menu>
        <menu name="Utilities">
            <item name="Pi4J Utility Script" href="utility/pi4j.html" />
        </menu>
        <menu name="Presentations/Articles">
            <item name="Devoxx Presentations (2014)" href="articles.html#Devoxx_2014_Conference_Session_2014_-_Antwerp_Belgium" />
            <item name="Java Magazine Article (2014)" href="articles.html#Java_Magazine_Article_2014" />
            <item name="JavaOne Presentation (2013)" href="articles.html#JavaOne_Presentation_2013" />
            <item name="Sunrise/Sunset Timer Project" href="articles.html#SunriseSunset_Timer_for_Christmas_Lights_Project" />
        </menu>
		<menu name="Project Development">
			<item name="Project Information" href="project-info.html" />
			<item name="Project Reports" href="project-reports.html" />
		</menu>
        <menu name="Previous Releases">
			<item name="Pi4J Version 1.3" href="../1.3" />
            <item name="Pi4J Version 1.2" href="../1.2" />
            <item name="Pi4J Version 1.1" href="../1.1" />
            <item name="Pi4J Version 1.0" href="../1.0" />
            <item name="Pi4J Version 0.0.5" href="../0.0.5" />
            <item name="Pi4J Version 0.0.4" href="../0.0.4" />
        </menu>
<!-- 		<menu ref="reports" /> -->
	</body>
</project><|MERGE_RESOLUTION|>--- conflicted
+++ resolved
@@ -87,25 +87,6 @@
 			<item name="JavaDoc" href="apidocs/index.html" target="pi4j-javadoc"/>
 		</menu>
         <menu name="Pin Numbering">
-<<<<<<< HEAD
-            <item name="Raspberry Pi - A" href="pins/model-a-rev2.html" />
-            <item name="Raspberry Pi - A+" href="pins/model-a-plus.html" />
-            <item name="Raspberry Pi - B (Rev 1)" href="pins/model-b-rev1.html" />
-            <item name="Raspberry Pi - B (Rev 2)" href="pins/model-b-rev2.html" />
-            <item name="Raspberry Pi - B+" href="pins/model-b-plus.html" />
-            <item name="Raspberry Pi - 2B" href="pins/model-2b-rev1.html" />
-            <item name="Raspberry Pi - 3B" href="pins/model-3b-rev1.html" />
-            <item name="Raspberry Pi - 3B+" href="pins/model-3b-plus-rev1.html" />
-            <item name="Raspberry Pi - 3A+" href="pins/model-3a-plus-rev1.html" />
-			<item name="Raspberry Pi - 4B" href="pins/model-4b-rev1.html" />
-			<item name="Raspberry Pi - 400" href="pins/model-400-rev1.html" />
-            <item name="Raspberry Pi - Zero" href="pins/model-zero-rev1.html" />
-            <item name="Raspberry Pi - Zero W" href="pins/model-zerow-rev1.html" />
-            <item name="Raspberry Pi - CM1 (Compute Module)" href="pins/model-cm-rev1.html" />
-            <item name="Raspberry Pi - CM3 (Compute Module)" href="pins/model-cm3-rev1.html" />
-            <item name="Raspberry Pi - CM3+ (Compute Module)" href="pins/model-cm3-plus-rev1.html" />
-			<item name="Raspberry Pi - CM4 (Compute Module)" href="pins/model-cm4-rev1.html" />
-=======
             <item name="Raspberry Pi - 1A" href="pins/rpi-1a.html" />
             <item name="Raspberry Pi - 1A+" href="pins/rpi-1ap.html" />
             <item name="Raspberry Pi - 1B (Rev 1)" href="pins/rpi-1b-rev1.html" />
@@ -123,11 +104,6 @@
 			<item name="Raspberry Pi - CM3 (Compute Module)" href="pins/rpi-cm3.html" />
 			<item name="Raspberry Pi - CM3+ (Compute Module)" href="pins/rpi-cm3p.html" />
 			<item name="Raspberry Pi - CM4 (Compute Module)" href="pins/rpi-cm4.html" />
-            <item name="Lemaker - BananaPi" href="pins/lemaker-bananapi.html" />
-            <item name="Lemaker - BananaPro" href="pins/lemaker-bananapro.html" />
-            <item name="Odroid - C1/C1+" href="pins/odroid-c1.html" />
-            <item name="Odroid - XU4" href="pins/odroid-xu4.html" />
->>>>>>> 20e56472
         </menu>
 		<menu name="GPIO Examples">
 			<item name="Control GPIO" href="example/control.html" />

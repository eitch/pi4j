<?xml version="1.0" encoding="ISO-8859-1"?>
<project name="The Pi4J Project">
	<skin>
		<groupId>org.apache.maven.skins</groupId>
		<artifactId>maven-fluido-skin</artifactId>
		<version>1.3.0</version>
	</skin>
	<bannerLeft>
		<name>Pi4J</name>
		<src>/images/logos/pi4j-header.png</src>
		<href>https://pi4j.com/</href>
	</bannerLeft>
	<bannerRight>
		<name>The Pi4J Project</name>
		<src>/images/logos/trademarks.png</src>
		<href>http://www.raspberrypi.org/</href>
	</bannerRight>
	<poweredBy>
		<logo name="RaspberryPi" href="http://www.raspberrypi.org/"
			img="/images/logos/raspberrypi.png"  target="_blank" />
	</poweredBy>
	<body>
		<head>
			<META NAME="COPYRIGHT" CONTENT="Copyright &copy; 2012-2021 Pi4J. All Rights Reserved."/>
			<META NAME="KEYWORDS" CONTENT="raspberry, pi, raspberrypi, raspi, java, pi4j, java pi, gpio, input, output, io, odroid, bananapi"/>
			<META NAME="ROBOTS" CONTENT="ALL"/>
			<META NAME="DESCRIPTION" CONTENT="The Pi4J Project provides Java programmers full IO control of a Raspberry Pi"/>
			<META NAME="AUTHOR" CONTENT="Robert Savage"/>

            <!-- FAVICONS -->
            <link rel="apple-touch-icon" sizes="57x57" href="/apple-touch-icon-57x57.png"/>
            <link rel="apple-touch-icon" sizes="60x60" href="/apple-touch-icon-60x60.png"/>
            <link rel="apple-touch-icon" sizes="72x72" href="/apple-touch-icon-72x72.png"/>
            <link rel="apple-touch-icon" sizes="76x76" href="/apple-touch-icon-76x76.png"/>
            <link rel="apple-touch-icon" sizes="114x114" href="/apple-touch-icon-114x114.png"/>
            <link rel="apple-touch-icon" sizes="120x120" href="/apple-touch-icon-120x120.png"/>
            <link rel="apple-touch-icon" sizes="144x144" href="/apple-touch-icon-144x144.png"/>
            <link rel="apple-touch-icon" sizes="152x152" href="/apple-touch-icon-152x152.png"/>
            <link rel="apple-touch-icon" sizes="180x180" href="/apple-touch-icon-180x180.png"/>
            <link rel="icon" type="image/png" href="/favicon-32x32.png" sizes="32x32"/>
            <link rel="icon" type="image/png" href="/android-chrome-192x192.png" sizes="192x192"/>
            <link rel="icon" type="image/png" href="/favicon-96x96.png" sizes="96x96"/>
            <link rel="icon" type="image/png" href="/favicon-16x16.png" sizes="16x16"/>
            <link rel="manifest" href="/manifest.json"/>
            <link rel="mask-icon" href="/safari-pinned-tab.svg" color="#5bbad5"/>
            <meta name="msapplication-TileColor" content="#da532c"/>
            <meta name="msapplication-TileImage" content="/mstile-144x144.png"/>
            <meta name="theme-color" content="#ffffff"/>

			<!-- GOOGLE ANALYTICS SCRIPT -->
			<script type="text/javascript">

			  var _gaq = _gaq || [];
			  _gaq.push(['_setAccount', 'UA-35332834-1']);
			  _gaq.push(['_setDomainName', 'pi4j.com']);
			  _gaq.push(['_trackPageview']);

			  (function() {
			    var ga = document.createElement('script'); ga.type = 'text/javascript'; ga.async = true;
			    ga.src = ('https:' == document.location.protocol ? 'https://ssl' : 'http://www') + '.google-analytics.com/ga.js';
			    var s = document.getElementsByTagName('script')[0]; s.parentNode.insertBefore(ga, s);
			  })();

			</script>
		</head>
		<links>
			<item name="Home" href="http://pi4j.com/" />
			<item name="Downloads" href="download.html" />
			<item name="Github" href="https://github.com/Pi4J/pi4j/" target="pi4j-github" />
			<item name="Issues" href="https://github.com/Pi4J/pi4j/issues/" target="pi4j-github"/>
			<item name="Forum" href="https://forum.pi4j.com" target="pi4j-forum"/>
			<item name="@Pi4J (Twitter)" href="https://twitter.com/pi4j" target="_blank"/>
			<item name="Blog" href="http://www.savagehomeautomation.com/projects/category/pi4j" target="_blank"/>
		</links>
		<menu name="Pi4J">
			<item name="Welcome" href="index.html" />
			<item name="The Team" href="team-list.html" />
			<item name="Contact" href="contact.html" />
			<item name="FAQ" href="faq.html" />
			<item name="License" href="license.html" />
			<item name="Dependencies" href="dependency.html" />
			<item name="Release Notes" href="release-notes.html" />
            <item name="Installation" href="install.html" />
			<item name="Download" href="download.html" />
			<item name="Usage" href="usage.html" />
            <item name="Pin Numbering Scheme" href="pin-numbering-scheme.html" />
			<item name="JavaDoc" href="apidocs/index.html" target="pi4j-javadoc"/>
		</menu>
        <menu name="Pin Numbering">
            <item name="Raspberry Pi - A" href="pins/model-a-rev2.html" />
            <item name="Raspberry Pi - A+" href="pins/model-a-plus.html" />
            <item name="Raspberry Pi - B (Rev 1)" href="pins/model-b-rev1.html" />
            <item name="Raspberry Pi - B (Rev 2)" href="pins/model-b-rev2.html" />
            <item name="Raspberry Pi - B+" href="pins/model-b-plus.html" />
            <item name="Raspberry Pi - 2B" href="pins/model-2b-rev1.html" />
            <item name="Raspberry Pi - 3B" href="pins/model-3b-rev1.html" />
            <item name="Raspberry Pi - 3B+" href="pins/model-3b-plus-rev1.html" />
            <item name="Raspberry Pi - 3A+" href="pins/model-3a-plus-rev1.html" />
			<item name="Raspberry Pi - 4B" href="pins/model-4b-rev1.html" />
			<item name="Raspberry Pi - 400" href="pins/model-400-rev1.html" />
            <item name="Raspberry Pi - Zero" href="pins/model-zero-rev1.html" />
            <item name="Raspberry Pi - Zero W" href="pins/model-zerow-rev1.html" />
<<<<<<< HEAD
            <item name="Raspberry Pi - CM1 (Compute Module)" href="pins/model-cm-rev1.html" />
            <item name="Raspberry Pi - CM3 (Compute Module)" href="pins/model-cm3-rev1.html" />
            <item name="Raspberry Pi - CM3+ (Compute Module)" href="pins/model-cm3-plus-rev1.html" />
=======
			<item name="Raspberry Pi - CM1 (Compute Module)" href="pins/model-cm-rev1.html" />
			<item name="Raspberry Pi - CM3 (Compute Module)" href="pins/model-cm3-rev1.html" />
			<item name="Raspberry Pi - CM3+ (Compute Module)" href="pins/model-cm3-plus-rev1.html" />
			<item name="Raspberry Pi - CM4 (Compute Module)" href="pins/model-cm4-rev1.html" />
            <item name="Lemaker - BananaPi" href="pins/lemaker-bananapi.html" />
            <item name="Lemaker - BananaPro" href="pins/lemaker-bananapro.html" />
            <item name="Odroid - C1/C1+" href="pins/odroid-c1.html" />
            <item name="Odroid - XU4" href="pins/odroid-xu4.html" />
>>>>>>> a021e7f7
        </menu>
		<menu name="GPIO Examples">
			<item name="Control GPIO" href="example/control.html" />
			<item name="Listen for GPIO Events" href="example/listener.html" />
			<item name="Shutdown GPIO" href="example/shutdown.html" />
			<item name="Trigger GPIO on Events" href="example/trigger.html" />
        </menu>
        <menu name="Other Examples">
			<item name="Serial Communication" href="example/serial.html" />
			<item name="System/Network Information" href="example/system-info.html" />
            <item name="More Pi4J Examples" href="example/more.html" />
		</menu>
        <menu name="Utilities">
            <item name="Pi4J Utility Script" href="utility/pi4j.html" />
        </menu>
        <menu name="Presentations/Articles">
            <item name="Devoxx Presentations (2014)" href="articles.html#Devoxx_2014_Conference_Session_2014_-_Antwerp_Belgium" />
            <item name="Java Magazine Article (2014)" href="articles.html#Java_Magazine_Article_2014" />
            <item name="JavaOne Presentation (2013)" href="articles.html#JavaOne_Presentation_2013" />
            <item name="Sunrise/Sunset Timer Project" href="articles.html#SunriseSunset_Timer_for_Christmas_Lights_Project" />
        </menu>
		<menu name="Project Development">
			<item name="Project Information" href="project-info.html" />
			<item name="Project Reports" href="project-reports.html" />
		</menu>
        <menu name="Previous Releases">
            <item name="Pi4J Version 1.2" href="../1.2" />
            <item name="Pi4J Version 1.1" href="../1.1" />
            <item name="Pi4J Version 1.0" href="../1.0" />
            <item name="Pi4J Version 0.0.5" href="../0.0.5" />
            <item name="Pi4J Version 0.0.4" href="../0.0.4" />
        </menu>

<!-- 		<menu ref="reports" /> -->
	</body>
</project><|MERGE_RESOLUTION|>--- conflicted
+++ resolved
@@ -100,20 +100,10 @@
 			<item name="Raspberry Pi - 400" href="pins/model-400-rev1.html" />
             <item name="Raspberry Pi - Zero" href="pins/model-zero-rev1.html" />
             <item name="Raspberry Pi - Zero W" href="pins/model-zerow-rev1.html" />
-<<<<<<< HEAD
             <item name="Raspberry Pi - CM1 (Compute Module)" href="pins/model-cm-rev1.html" />
             <item name="Raspberry Pi - CM3 (Compute Module)" href="pins/model-cm3-rev1.html" />
             <item name="Raspberry Pi - CM3+ (Compute Module)" href="pins/model-cm3-plus-rev1.html" />
-=======
-			<item name="Raspberry Pi - CM1 (Compute Module)" href="pins/model-cm-rev1.html" />
-			<item name="Raspberry Pi - CM3 (Compute Module)" href="pins/model-cm3-rev1.html" />
-			<item name="Raspberry Pi - CM3+ (Compute Module)" href="pins/model-cm3-plus-rev1.html" />
 			<item name="Raspberry Pi - CM4 (Compute Module)" href="pins/model-cm4-rev1.html" />
-            <item name="Lemaker - BananaPi" href="pins/lemaker-bananapi.html" />
-            <item name="Lemaker - BananaPro" href="pins/lemaker-bananapro.html" />
-            <item name="Odroid - C1/C1+" href="pins/odroid-c1.html" />
-            <item name="Odroid - XU4" href="pins/odroid-xu4.html" />
->>>>>>> a021e7f7
         </menu>
 		<menu name="GPIO Examples">
 			<item name="Control GPIO" href="example/control.html" />
@@ -140,13 +130,13 @@
 			<item name="Project Reports" href="project-reports.html" />
 		</menu>
         <menu name="Previous Releases">
+			<item name="Pi4J Version 1.3" href="../1.3" />
             <item name="Pi4J Version 1.2" href="../1.2" />
             <item name="Pi4J Version 1.1" href="../1.1" />
             <item name="Pi4J Version 1.0" href="../1.0" />
             <item name="Pi4J Version 0.0.5" href="../0.0.5" />
             <item name="Pi4J Version 0.0.4" href="../0.0.4" />
         </menu>
-
 <!-- 		<menu ref="reports" /> -->
 	</body>
 </project>
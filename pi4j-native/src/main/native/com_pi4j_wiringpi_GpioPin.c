/*
 * #%L
 * **********************************************************************
 * ORGANIZATION  :  Pi4J
 * PROJECT       :  Pi4J :: JNI Native Library
 * FILENAME      :  com_pi4j_wiringpi_GpioPin.c
 * 
 * This file is part of the Pi4J project. More information about
 * this project can be found here:  https://pi4j.com/
 * **********************************************************************
 * %%
 * Copyright (C) 2012 - 2021 Pi4J
 * %%
 * Licensed under the Apache License, Version 2.0 (the "License");
 * you may not use this file except in compliance with the License.
 * You may obtain a copy of the License at
 * 
 *      http://www.apache.org/licenses/LICENSE-2.0
 * 
 * Unless required by applicable law or agreed to in writing, software
 * distributed under the License is distributed on an "AS IS" BASIS,
 * WITHOUT WARRANTIES OR CONDITIONS OF ANY KIND, either express or implied.
 * See the License for the specific language governing permissions and
 * limitations under the License.
 * #L%
 */

#include <stdio.h>
#include <wiringPi.h>
#include "com_pi4j_wiringpi_GpioPin.h"

#define GPIO_CLASS_DIRECTORY    "/sys/class/gpio"
#define GPIO_EXPORT_FILE        GPIO_CLASS_DIRECTORY "/export"
#define GPIO_UNEXPORT_FILE      GPIO_CLASS_DIRECTORY "/unexport"
#define GPIO_PIN_DIRECTORY      GPIO_CLASS_DIRECTORY "/gpio%d"
#define GPIO_PIN_DIRECTION_FILE GPIO_PIN_DIRECTORY "/direction"
#define GPIO_PIN_EDGE_FILE      GPIO_PIN_DIRECTORY "/edge"
#define GPIO_PIN_VALUE_FILE     GPIO_PIN_DIRECTORY "/value"

int wiringpi_detected_model;
int wiringpi_detected_revision;
int wiringpi_detected_maker;

/**
 * --------------------------------------------------------
 * GLOBAL WIRING PI MODE STATE
 * --------------------------------------------------------
 */
int wiringpi_init_mode = WPI_MODE_UNINITIALISED;

/**
 * --------------------------------------------------------
 * INITIALIZE THE GPIO PIN CLASS
 * --------------------------------------------------------
 * AUTO DETECTED THE BOARD IDENTIFICATION INFO
 */
void GpioPin_Init(){
<<<<<<< HEAD
    // some wiringPi ports are old and don't support the 'piBoardId()'
    #ifdef PI_MODEL_UNKNOWN
=======
    // some wiringPi ports don't support the 'piBoardId()' method; I'm looking at you LeMaker BananaPi!
    #ifdef PI_MODEL_CM
>>>>>>> ba5d7050
    int mem, overVolted ;

	// get the board identifier that we are running on
    piBoardId (&wiringpi_detected_model, &wiringpi_detected_revision, &mem, &wiringpi_detected_maker, &overVolted) ;
    #endif
}

/**
 * --------------------------------------------------------
 * GET EDGE GPIO PIN
 * --------------------------------------------------------
 */
int getEdgePin(int pin)
{
	// validate lower bounds
	if(pin < 0)
		return -1;

    // in GPIO mode, the edge pin is the same as the GPIO pin number
    if(wiringpi_init_mode == WPI_MODE_GPIO){
      return pin;
    }

	// validate upper bounds
	if(pin >= MAX_GPIO_PINS)
		return -1;

    // check for macro definition for Compute Module, some older versions of WiringPi may be missing this macro.
    // (I'm looking at you LeMaker!)
    #ifndef PI_MODEL_CM
    return wpiPinToGpio(pin);
    #else

	// return the edge pin index
	// (will return -1 for invalid pin)
	// simply return the pin index for RaspberryPi Compute Module 1, 3 and 3+
	// because the GPIO pin and edge is the same as the pin number a
    if (wiringpi_detected_model == PI_MODEL_CM ||
        wiringpi_detected_model == PI_MODEL_CM3 ||
        wiringpi_detected_model == PI_MODEL_CM3P){
        return pin;
    }
    else{
        return wpiPinToGpio(pin);
    }

    #endif
}


/**
 * --------------------------------------------------------
 * GET GPIO PIN INDEX
 * --------------------------------------------------------
 */
int isPinValid(int pin)
{
	// validate lower bounds
	if(pin < 0)
		return 0;

	// validate upper bounds
	if(pin > MAX_GPIO_PINS)
		return 0;

	// if the pin index is zero or greater, then the pin is valid
	// (will return 0 for invalid pin)
	if(getEdgePin(pin) >= 0)
		return 1;
	else
		return 0;
}


/**
 * --------------------------------------------------------
 * GET THE GPIO EXPORT FILE PATH FOR THIS PLATFORM/BOARD
 * --------------------------------------------------------
 *
 * ARGS: file <character array pointer> to write the path to
 *
 * RETURN VALUE: If successful, the total number of characters written is returned excluding
 * the null-character appended at the end of the string, otherwise a negative number is
 * returned in case of failure.
 */
int getGpioExportFile(char *file){

    // all platforms and models use default "gpio" class
    return sprintf(file, GPIO_EXPORT_FILE);
}

/**
 * --------------------------------------------------------
 * GET THE GPIO UNEXPORT FILE PATH FOR THIS PLATFORM/BOARD
 * --------------------------------------------------------
 *
 * ARGS: file <character array pointer> to write the path to
 *
 * RETURN VALUE: If successful, the total number of characters written is returned excluding
 * the null-character appended at the end of the string, otherwise a negative number is
 * returned in case of failure.
 */
int getGpioUnexportFile(char *file){
    // all platforms and models use default "gpio" class
    return sprintf(file, GPIO_UNEXPORT_FILE);
}

/**
 * --------------------------------------------------------
 * GET THE GPIO PIN DIRECTORY PATH FOR THIS PLATFORM/BOARD
 * --------------------------------------------------------
 *
 * ARGS: file <character array pointer> to write the path to
 *       pin <integer> the GPIO (edge) pin address
 *
 * RETURN VALUE: If successful, the total number of characters written is returned excluding
 * the null-character appended at the end of the string, otherwise a negative number is
 * returned in case of failure.
 */
int getGpioPinDirectory(char *file, int pin){
    // all platforms and models use default "gpio" class
    return sprintf(file, GPIO_PIN_DIRECTORY, pin);
}

/**
 * -------------------------------------------------------------
 * GET THE GPIO PIN DIRECTION FILE PATH FOR THIS PLATFORM/BOARD
 * -------------------------------------------------------------
 *
 * ARGS: file <character array pointer> to write the path to
 *       pin <integer> the GPIO (edge) pin address
 *
 * RETURN VALUE: If successful, the total number of characters written is returned excluding
 * the null-character appended at the end of the string, otherwise a negative number is
 * returned in case of failure.
 */
int getGpioPinDirectionFile(char *file, int pin){
    // all platforms and models use default "gpio" class
    return sprintf(file, GPIO_PIN_DIRECTION_FILE, pin);
}

/**
 * ------------------------------------------------------------------
 * GET THE GPIO PIN EDGE (TRIGGER) FILE PATH FOR THIS PLATFORM/BOARD
 * ------------------------------------------------------------------
 *
 * ARGS: file <character array pointer> to write the path to
 *       pin <integer> the GPIO (edge) pin address
 *
 * RETURN VALUE: If successful, the total number of characters written is returned excluding
 * the null-character appended at the end of the string, otherwise a negative number is
 * returned in case of failure.
 */
int getGpioPinEdgeFile(char *file, int pin){
    // all platforms and models use default "gpio" class
    return sprintf(file, GPIO_PIN_EDGE_FILE, pin);
}

/**
 * --------------------------------------------------------------
 * GET THE GPIO PIN VALUE/DATA FILE PATH FOR THIS PLATFORM/BOARD
 * --------------------------------------------------------------
 *
 * ARGS: file <character array pointer> to write the path to
 *       pin <integer> the GPIO (edge) pin address
 *
 * RETURN VALUE: If successful, the total number of characters written is returned excluding
 * the null-character appended at the end of the string, otherwise a negative number is
 * returned in case of failure.
 */
int getGpioPinValueFile(char *file, int pin){
    // all platforms and models use default "gpio" class
    return sprintf(file, GPIO_PIN_VALUE_FILE, pin);
}
<|MERGE_RESOLUTION|>--- conflicted
+++ resolved
@@ -55,13 +55,8 @@
  * AUTO DETECTED THE BOARD IDENTIFICATION INFO
  */
 void GpioPin_Init(){
-<<<<<<< HEAD
-    // some wiringPi ports are old and don't support the 'piBoardId()'
+    // some wiringPi ports are old and don't support the 'piBoardId()' method; I'm looking at you LeMaker BananaPi!
     #ifdef PI_MODEL_UNKNOWN
-=======
-    // some wiringPi ports don't support the 'piBoardId()' method; I'm looking at you LeMaker BananaPi!
-    #ifdef PI_MODEL_CM
->>>>>>> ba5d7050
     int mem, overVolted ;
 
 	// get the board identifier that we are running on

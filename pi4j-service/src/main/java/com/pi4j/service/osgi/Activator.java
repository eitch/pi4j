package com.pi4j.service.osgi;

/*
 * #%L
 * **********************************************************************
 * ORGANIZATION  :  Pi4J
 * PROJECT       :  Pi4J :: OSGi Service
 * FILENAME      :  Activator.java  
 * 
 * This file is part of the Pi4J project. More information about 
 * this project can be found here:  http://www.pi4j.com/
 * **********************************************************************
 * %%
 * Copyright (C) 2012 - 2015 Pi4J
 * %%
 * This program is free software: you can redistribute it and/or modify
 * it under the terms of the GNU Lesser General Public License as
 * published by the Free Software Foundation, either version 3 of the
 * License, or (at your option) any later version.
 * 
 * This program is distributed in the hope that it will be useful,
 * but WITHOUT ANY WARRANTY; without even the implied warranty of
 * MERCHANTABILITY or FITNESS FOR A PARTICULAR PURPOSE.  See the
 * GNU General Lesser Public License for more details.
 * 
 * You should have received a copy of the GNU General Lesser Public
 * License along with this program.  If not, see
 * <http://www.gnu.org/licenses/lgpl-3.0.html>.
 * #L%
 */

<<<<<<< HEAD
=======
import org.osgi.framework.BundleActivator;
import org.osgi.framework.BundleContext;
>>>>>>> 6c2508d8

import com.pi4j.io.gpio.service.GpioService;
import com.pi4j.io.gpio.service.impl.GpioServiceImpl;
import com.pi4j.system.service.NetworkInformationService;
import com.pi4j.system.service.SystemInformationService;
import com.pi4j.system.service.impl.NetworkInformationServiceImpl;
import com.pi4j.system.service.impl.SystemInformationServiceImpl;
import org.osgi.framework.BundleActivator;
import org.osgi.framework.BundleContext;

import java.util.Dictionary;
import java.util.Properties;

public class Activator implements BundleActivator
{
    @Override
    public void start(BundleContext bundleContext) throws Exception
    {
<<<<<<< HEAD
        // create OSGi bundle properties
        Dictionary props = new Properties();
        props.put("Language", "English");

=======
>>>>>>> 6c2508d8
        // create a new GPIO service instance
        // and register services with OSGi
        bundleContext.registerService(GpioService.class.getName(), new GpioServiceImpl(), null);
        bundleContext.registerService(SystemInformationService.class.getName(), new SystemInformationServiceImpl(), null);
        bundleContext.registerService(NetworkInformationService.class.getName(), new NetworkInformationServiceImpl(), null);        
    }

    @Override
    public void stop(BundleContext bundleContext) throws Exception
    {        
    }
}<|MERGE_RESOLUTION|>--- conflicted
+++ resolved
@@ -29,11 +29,8 @@
  * #L%
  */
 
-<<<<<<< HEAD
-=======
 import org.osgi.framework.BundleActivator;
 import org.osgi.framework.BundleContext;
->>>>>>> 6c2508d8
 
 import com.pi4j.io.gpio.service.GpioService;
 import com.pi4j.io.gpio.service.impl.GpioServiceImpl;
@@ -41,24 +38,12 @@
 import com.pi4j.system.service.SystemInformationService;
 import com.pi4j.system.service.impl.NetworkInformationServiceImpl;
 import com.pi4j.system.service.impl.SystemInformationServiceImpl;
-import org.osgi.framework.BundleActivator;
-import org.osgi.framework.BundleContext;
-
-import java.util.Dictionary;
-import java.util.Properties;
 
 public class Activator implements BundleActivator
 {
     @Override
     public void start(BundleContext bundleContext) throws Exception
     {
-<<<<<<< HEAD
-        // create OSGi bundle properties
-        Dictionary props = new Properties();
-        props.put("Language", "English");
-
-=======
->>>>>>> 6c2508d8
         // create a new GPIO service instance
         // and register services with OSGi
         bundleContext.registerService(GpioService.class.getName(), new GpioServiceImpl(), null);

--- conflicted
+++ resolved
@@ -60,15 +60,9 @@
  * @author Robert Savage
  */
 public class PCF8574GpioExample {
-<<<<<<< HEAD
     
     public static void main(String args[]) throws InterruptedException, UnsupportedBusNumberException, IOException {
         
-=======
-
-    public static void main(String args[]) throws InterruptedException, IOException {
-
->>>>>>> ccc0df1d
         System.out.println("<--Pi4J--> PCF8574 GPIO Example ... started.");
 
         // create gpio controller

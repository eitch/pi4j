--- conflicted
+++ resolved
@@ -65,15 +65,9 @@
  * @author Robert Savage
  */
 public class MCP23017GpioExample {
-<<<<<<< HEAD
     
     public static void main(String args[]) throws InterruptedException, UnsupportedBusNumberException, IOException {
         
-=======
-
-    public static void main(String args[]) throws InterruptedException, IOException {
-
->>>>>>> ccc0df1d
         System.out.println("<--Pi4J--> MCP23017 GPIO Example ... started.");
 
         // create gpio controller

<project xmlns="http://maven.apache.org/POM/4.0.0" xmlns:xsi="http://www.w3.org/2001/XMLSchema-instance"
	xsi:schemaLocation="http://maven.apache.org/POM/4.0.0 http://maven.apache.org/xsd/maven-4.0.0.xsd">
	<modelVersion>4.0.0</modelVersion>
	<groupId>com.pi4j</groupId>
	<artifactId>pi4j-parent</artifactId>
    <version>1.4-SNAPSHOT</version>
	<name>Pi4J :: Parent POM</name>
	<description>Parent Maven POM for the Pi4J Project</description>
	<url>https://pi4j.com</url>
	<inceptionYear>2012</inceptionYear>
	<packaging>pom</packaging>

	<!-- ORGANIZATION -->
	<organization>
		<name>Pi4J</name>
		<url>https://pi4j.com</url>
	</organization>

	<!-- LICENSE -->
	<licenses>
		<license>
			<name>Apache License, Version 2.0</name>
			<url>https://www.apache.org/licenses/LICENSE-2.0.txt</url>
			<distribution>repo</distribution>
			<comments>A business-friendly OSS license</comments>
		</license>
	</licenses>

	<!-- DEVELOPERS/CONTRIBUTORS -->
	<developers>
		<developer>
			<name>Robert Savage</name>
			<email>robert@pi4j.com</email>
			<url>http://robertsavage.me</url>
			<organizationUrl>http://www.savagehomeautomation.com</organizationUrl>
			<roles>
				<role>sponsor</role>
				<role>architect</role>
				<role>developer</role>
			</roles>
		</developer>
		<developer>
			<name>Daniel Sendula</name>
			<email>daniel@pi4j.com</email>
			<roles>
				<role>developer</role>
			</roles>
		</developer>
<<<<<<< HEAD
=======
		<developer>
			<id>eitch</id>
			<name>Robert von Burg</name>
			<email>eitch@eitchnet.ch</email>
			<url>http://strolch.li</url>
			<roles>
				<role>developer</role>
			</roles>
			<timezone>+1</timezone>
		</developer>
>>>>>>> 23f41866
	</developers>

	<!-- SOURCE CONTROL -->
	<scm>
		<developerConnection>scm:git:ssh://git@github.com/Pi4J/pi4j.git</developerConnection>
		<connection>scm:git:ssh://git@github.com/Pi4J/pi4j.git</connection>
		<url>https://github.com/Pi4J/pi4j.git</url>
	</scm>

	<!-- ISSUE MANAGEMENT -->
	<issueManagement>
		<url>https://github.com/Pi4J/pi4j/issues</url>
		<system>github</system>
	</issueManagement>

	<!-- DISTRIBUTION REPOSITORIES -->
	<distributionManagement>
		<downloadUrl>https://pi4j.com/download.html</downloadUrl>
		<repository>
			<id>sonatype-oss-staging</id>
			<name>Sonatype Open Source Maven Repository</name>
			<url>https://oss.sonatype.org/service/local/staging/deploy/maven2</url>
		</repository>
		<snapshotRepository>
			<id>sonatype-oss-snapshots</id>
			<name>Sonatype Open Source Maven Snapshots Repository</name>
			<url>https://oss.sonatype.org/content/repositories/snapshots</url>
		</snapshotRepository>
	</distributionManagement>

	<!-- DEPENDENCY REPOSITORIES -->
	<repositories>
		<repository>
			<id>oss-snapshots-repo</id>
			<name>Sonatype OSS Maven Repository</name>
			<url>https://oss.sonatype.org/content/groups/public</url>
			<releases>
				<enabled>false</enabled>
			</releases>
			<snapshots>
				<enabled>true</enabled>
			</snapshots>
		</repository>
	</repositories>

	<!-- PROJECT MODULES -->
	<modules>
		<module>pi4j-core</module>
		<module>pi4j-example</module>
		<module>pi4j-distribution</module>
	</modules>

	<!-- PROJECT PREREQUISITES -->
	<prerequisites>
		<maven>3.0.5</maven>
	</prerequisites>

	<!-- BUILD PROPERTIES -->
	<properties>
		<!-- DEFAULT SETTINGS FOR REMOTELY BUILDING NATIVE LIBRARY ON A REMOTE PLATFORM -->
		<pi4j.default.host>192.168.1.100</pi4j.default.host>
		<pi4j.default.port>22</pi4j.default.port>
		<pi4j.default.user>pi</pi4j.default.user>
		<pi4j.default.password>raspberry</pi4j.default.password>
		<pi4j.default.directory>pi4j-temp</pi4j.default.directory>

		<!-- SETTINGS FOR COPYING Pi4J ARTIFACTS TO DEVELOPMENT DEVICE/PLATFORM -->
		<pi4j.dev.transfer>false</pi4j.dev.transfer>
		<pi4j.dev.host>${pi4j.default.host}</pi4j.dev.host>
		<pi4j.dev.port>${pi4j.default.port}</pi4j.dev.port>
		<pi4j.dev.user>${pi4j.default.user}</pi4j.dev.user>
		<pi4j.dev.password>${pi4j.default.password}</pi4j.dev.password>
		<pi4j.dev.directory>pi4j-dev</pi4j.dev.directory>

		<!-- DEFAULT Pi4J BUILD PROPERTIES FOR THE 'RaspberryPi' PLATFORM -->
		<raspberrypi.build>false</raspberrypi.build>
		<raspberrypi.platform>raspberrypi</raspberrypi.platform>
		<raspberrypi.name>RaspberryPi</raspberrypi.name>
		<raspberrypi.host>${pi4j.default.host}</raspberrypi.host>
		<raspberrypi.port>${pi4j.default.port}</raspberrypi.port>
		<raspberrypi.user>${pi4j.default.user}</raspberrypi.user>
		<raspberrypi.password>${pi4j.default.password}</raspberrypi.password>
		<raspberrypi.directory>${pi4j.default.directory}</raspberrypi.directory>

		<!-- PROJECT ENCODING PROPERTIES -->
		<project.build.sourceEncoding>UTF-8</project.build.sourceEncoding>
		<project.reporting.outputEncoding>UTF-8</project.reporting.outputEncoding>

		<!-- GITHUB PROPERTIES -->
		<github.global.server>github</github.global.server>

		<!-- JAVA COMPILER VERSIONS -->
		<java.version>11</java.version>
		<maven.compiler.source>${java.version}</maven.compiler.source>
		<maven.compiler.target>${java.version}</maven.compiler.target>

		<!-- DEPENDENCY VERSIONS -->
		<org.osgi.core.version>6.0.0</org.osgi.core.version>
		<ant-jsch.version>1.9.7</ant-jsch.version>
		<jsch.version>0.1.53</jsch.version>
		<ant-contrib.version>20020829</ant-contrib.version>
		<junit.version>4.12</junit.version>
		<mockito.version>1.10.19</mockito.version>
		<powermock.version>1.6.5</powermock.version>

		<!-- PLUGIN VERSIONS -->
		<maven-jar-plugin.version>3.1.1</maven-jar-plugin.version>
		<maven-dependency-plugin.version>3.1.1</maven-dependency-plugin.version>
		<maven-compiler-plugin.version>3.8.0</maven-compiler-plugin.version>
		<maven-source-plugin.version>3.0.1</maven-source-plugin.version>
		<maven-javadoc-plugin.version>3.1.0</maven-javadoc-plugin.version>
		<maven-site-plugin.version>3.7.1</maven-site-plugin.version>
		<maven-assembly-plugin.version>3.1.1</maven-assembly-plugin.version>
		<maven-gpg-plugin.version>1.6</maven-gpg-plugin.version>
		<maven-scm-plugin.version>1.11.1</maven-scm-plugin.version>
		<maven-bundle-plugin.version>3.5.0</maven-bundle-plugin.version>
		<maven-antrun-plugin.version>1.8</maven-antrun-plugin.version>
		<maven-surefire-plugin.version>3.0.0-M3</maven-surefire-plugin.version>
		<maven-enforcer-plugin.version>3.0.0-M1</maven-enforcer-plugin.version>
		<native-maven-plugin.version>1.0-alpha-9</native-maven-plugin.version>
		<license-maven-plugin.version>1.19</license-maven-plugin.version>
		<build-helper-maven-plugin.version>3.0.0</build-helper-maven-plugin.version>
		<jdeb.version>1.7</jdeb.version>
		<exec-maven-plugin.version>1.6.0</exec-maven-plugin.version>
		<s3-upload-maven-plugin.version>1.4</s3-upload-maven-plugin.version>
		<lifecycle-mapping.version>1.0.0</lifecycle-mapping.version>

		<!-- REPORTS VERSIONS -->
		<maven-project-info-reports-plugin.version>2.9</maven-project-info-reports-plugin.version>

		<!-- SPECIAL ACCESS PROPERTIES -->
		<!-- These are only used by project comitters/publishers -->
		<pi4j.aws.access.key></pi4j.aws.access.key>
		<pi4j.aws.secret.key></pi4j.aws.secret.key>
		<pi4j.gpg.sign>false</pi4j.gpg.sign>
		<pi4j.gpg.key></pi4j.gpg.key>
		<pi4j.gpg.keyring></pi4j.gpg.keyring>
		<pi4j.gpg.passphrase></pi4j.gpg.passphrase>
	</properties>

	<!-- PROJECT DEPENDENCIES -->
	<dependencyManagement>
		<dependencies>
			<dependency>
				<groupId>org.osgi</groupId>
				<artifactId>org.osgi.core</artifactId>
				<version>${org.osgi.core.version}</version>
			</dependency>
			<dependency>
				<groupId>org.apache.ant</groupId>
				<artifactId>ant-jsch</artifactId>
				<version>${ant-jsch.version}</version>
			</dependency>
			<dependency>
				<groupId>com.jcraft</groupId>
				<artifactId>jsch</artifactId>
				<version>${jsch.version}</version>
			</dependency>
			<dependency>
				<groupId>ant-contrib</groupId>
				<artifactId>ant-contrib</artifactId>
				<version>${ant-contrib.version}</version>
			</dependency>
			<dependency>
				<groupId>junit</groupId>
				<artifactId>junit</artifactId>
				<version>${junit.version}</version>
				<scope>test</scope>
			</dependency>
			<dependency>
				<groupId>org.mockito</groupId>
				<artifactId>mockito-all</artifactId>
				<version>${mockito.version}</version>
				<scope>test</scope>
			</dependency>
			<dependency>
				<groupId>org.powermock</groupId>
				<artifactId>powermock-module-junit4</artifactId>
				<version>${powermock.version}</version>
				<scope>test</scope>
			</dependency>
			<dependency>
				<groupId>org.powermock</groupId>
				<artifactId>powermock-api-mockito</artifactId>
				<version>${powermock.version}</version>
				<scope>test</scope>
			</dependency>
		</dependencies>
	</dependencyManagement>

	<!-- GLOBAL DEPENDENCIES -->
	<dependencies>
		<dependency>
			<groupId>junit</groupId>
			<artifactId>junit</artifactId>
		</dependency>
	</dependencies>

	<!-- BUILD PROFILES -->
	<profiles>
		<!-- SPECIAL PROFILE TO INCLUDE JNI NATIVE LIBRARY FOR ALL PLATFORMS -->
		<profile>
			<id>all-platforms</id>
			<activation>
				<property>
					<name>release-build</name>
				</property>
			</activation>
			<modules>
				<module>pi4j-native</module>
			</modules>
			<properties>
				<raspberrypi.build>true</raspberrypi.build>
			</properties>
		</profile>

		<!-- SPECIAL PROFILE FOR RELEASE DEPLOYMENT BUILDS -->
		<profile>
			<id>release</id>
			<activation>
				<property>
					<name>release-build</name>
				</property>
			</activation>
			<build>
				<plugins>
					<plugin>
						<groupId>org.apache.maven.plugins</groupId>
						<artifactId>maven-gpg-plugin</artifactId>
						<executions>
							<execution>
								<id>sign-artifacts</id>
								<phase>verify</phase>
								<goals>
									<goal>sign</goal>
								</goals>
								<configuration>
									<!-- NOTE:
										The "{pi4j.gpg.key}" property must be configured in your maven settings.xml file.
										The "{pi4j.gpg.passphrase}" property must be configured in your maven settings.xml file.
										(This is intended only for Pi4J public deployment)
									-->
									<keyname>${pi4j.gpg.key}</keyname>
									<passphrase>${pi4j.gpg.passphrase}</passphrase>
								</configuration>
							</execution>
						</executions>
					</plugin>
				</plugins>
			</build>
			<repositories>
				<repository>
					<id>sonatype-oss-staging</id>
					<name>Sonatype Open Source Maven Repository</name>
					<url>https://oss.sonatype.org/service/local/staging/deploy/maven2</url>
					<releases>
						<enabled>true</enabled>
					</releases>
					<snapshots>
						<enabled>false</enabled>
					</snapshots>
				</repository>
			</repositories>
		</profile>

        <!-- SPECIAL PROFILE TO INCLUDE RASPBERRY PI PLATFORM -->
        <profile>
            <id>raspberrypi</id>
            <activation>
                <property>
                    <name>release-build</name>
                </property>
            </activation>
            <properties>
                <raspberrypi.build>true</raspberrypi.build>
            </properties>
            <modules>
                <module>pi4j-native</module>
            </modules>
        </profile>
    </profiles>

	<!-- BUILD INSTRUCTIONS -->
	<build>

		<!-- GLOBAL PROJECT RESOURCES -->
		<resources>
			<resource>
				<directory>${basedir}</directory>
				<filtering>false</filtering>
				<includes>
					<include>LICENSE.txt</include>
					<include>NOTICE.txt</include>
					<include>README.md</include>
				</includes>
			</resource>
		</resources>

		<!-- PLUGIN MANAGEMENT -->
		<pluginManagement>
			<plugins>
				<!-- JAVA COMPILER -->
                <plugin>
					<groupId>org.apache.maven.plugins</groupId>
					<artifactId>maven-compiler-plugin</artifactId>
					<version>${maven-compiler-plugin.version}</version>
					<configuration>

						<!-- TODO :: ENABLE BUILD FOR JDK 11 RELEASE -->
						<!--<release>${java.version}</release>-->

						<showDeprecation>true</showDeprecation>
						<showWarnings>true</showWarnings>
						<verbose>false</verbose>

						<compilerArgs>
							<!-- TODO :: ELIMINATE JDK INTERNAL REFS -->
							<arg>--add-exports</arg><arg>java.base/jdk.internal.misc=ALL-UNNAMED</arg>
							<arg>--add-exports</arg><arg>java.base/jdk.internal.ref=ALL-UNNAMED</arg>
						</compilerArgs>
					</configuration>
				</plugin>

				<!-- MAVEN JAR PLUGIN -->
				<plugin>
					<groupId>org.apache.maven.plugins</groupId>
					<artifactId>maven-jar-plugin</artifactId>
					<version>${maven-jar-plugin.version}</version>
				</plugin>


				<!-- INCLUDE SOURCE JAR -->
				<plugin>
 					<groupId>org.apache.maven.plugins</groupId>
					<artifactId>maven-source-plugin</artifactId>
					<version>${maven-source-plugin.version}</version>
					<executions>
						<execution>
							<id>attach-sources</id>
							<goals>
								<goal>jar</goal>
							</goals>
						</execution>
					</executions>
				</plugin>

				<!-- INCLUDE JAVADOC JAR -->
				<plugin>
					<groupId>org.apache.maven.plugins</groupId>
					<artifactId>maven-javadoc-plugin</artifactId>
					<version>${maven-javadoc-plugin.version}</version>
					<configuration>
						<additionalOptions>
							<!-- TODO :: ELIMINATE JDK INTERNAL REFS -->
							<additionalOption>--add-exports java.base/jdk.internal.misc=ALL-UNNAMED</additionalOption>
							<additionalOption>--add-exports java.base/jdk.internal.ref=ALL-UNNAMED</additionalOption>
                            <additionalOption>-Xdoclint:none</additionalOption>
						</additionalOptions>
					</configuration>
					<executions>
						<execution>
							<id>attach-javadocs</id>
							<goals>
								<goal>jar</goal>
							</goals>
						</execution>
					</executions>
				</plugin>

				<!-- DOWNLOAD LICENSE, README & NOTICE ARTIFACTS -->
				<plugin>
					<groupId>org.apache.maven.plugins</groupId>
					<artifactId>maven-dependency-plugin</artifactId>
					<version>${maven-dependency-plugin.version}</version>
					<executions>
						<execution>
							<id>copy-license</id>
							<phase>validate</phase>
							<goals>
								<goal>copy</goal>
							</goals>
							<configuration>
								<artifactItems>
									<artifactItem>
										<groupId>com.pi4j</groupId>
										<artifactId>pi4j-parent</artifactId>
										<version>${project.version}</version>
										<classifier>license</classifier>
										<type>txt</type>
										<overWrite>true</overWrite>
										<outputDirectory>${project.build.directory}</outputDirectory>
										<destFileName>LICENSE.txt</destFileName>
									</artifactItem>
									<artifactItem>
										<groupId>com.pi4j</groupId>
										<artifactId>pi4j-parent</artifactId>
										<version>${project.version}</version>
										<classifier>notice</classifier>
										<type>txt</type>
										<overWrite>true</overWrite>
										<outputDirectory>${project.build.directory}</outputDirectory>
										<destFileName>NOTICE.txt</destFileName>
									</artifactItem>
									<artifactItem>
										<groupId>com.pi4j</groupId>
										<artifactId>pi4j-parent</artifactId>
 										<version>${project.version}</version>
										<classifier>readme</classifier>
										<type>md</type>
										<overWrite>true</overWrite>
										<outputDirectory>${project.build.directory}</outputDirectory>
										<destFileName>README.md</destFileName>
									</artifactItem>
								</artifactItems>
								<outputDirectory>${project.build.directory}</outputDirectory>
								<overWriteReleases>false</overWriteReleases>
								<overWriteSnapshots>true</overWriteSnapshots>
							</configuration>
						</execution>
					</executions>
				</plugin>

                <!-- GPG PLUGIN (used to sign JARs) -->
                <plugin>
                    <groupId>org.apache.maven.plugins</groupId>
                    <artifactId>maven-gpg-plugin</artifactId>
                    <version>${maven-gpg-plugin.version}</version>
                </plugin>

				<!-- SCM PLUGIN (used to access github) -->
				<plugin>
					<groupId>org.apache.maven.plugins</groupId>
					<artifactId>maven-scm-plugin</artifactId>
					<version>${maven-scm-plugin.version}</version>
				</plugin>

				<!-- OSGi BUNDLE -->
				<plugin>
					<groupId>org.apache.felix</groupId>
					<artifactId>maven-bundle-plugin</artifactId>
					<version>${maven-bundle-plugin.version}</version>
					<extensions>true</extensions>
				</plugin>

				<!-- GENERATE LICENSE HEADERS IN SOURCE FILES -->
				<plugin>
					<groupId>org.codehaus.mojo</groupId>
					<artifactId>license-maven-plugin</artifactId>
					<version>${license-maven-plugin.version}</version>
					<configuration>
						<verbose>false</verbose>
					</configuration>
					<executions>
						<execution>
							<id>append-license-file-headers</id>
							<goals>
								<goal>update-file-header</goal>
							</goals>
							<phase>process-sources</phase>
							<configuration>
								<licenseName>apache_v2</licenseName>
								<descriptionTemplate>${basedir}/../src/license/template.ftl</descriptionTemplate>
								<canUpdateCopyright>true</canUpdateCopyright>
								<canUpdateDescription>true</canUpdateDescription>
								<canUpdateLicense>true</canUpdateLicense>
								<excludes>
									<exclude>*.sh</exclude> <!-- exclude shell scripts -->
								</excludes>
								<roots>
									<root>src/main/native</root>
									<root>src/main/java</root>
									<root>src/test</root>
								</roots>
							</configuration>
						</execution>
					</executions>
				</plugin>

				<!-- USED TO GENERATE HEADER FILES FOR NATIVE LIBS -->
				<plugin>
					<groupId>org.codehaus.mojo</groupId>
					<artifactId>native-maven-plugin</artifactId>
					<version>${native-maven-plugin.version}</version>
				</plugin>

				<!-- GENERATE SITE DOCUMENTATION -->
				<plugin>
					<groupId>org.apache.maven.plugins</groupId>
					<artifactId>maven-site-plugin</artifactId>
					<version>${maven-site-plugin.version}</version>
				</plugin>

				<!-- MAVEN ASSEMBLY PLUGIN -->
				<plugin>
					<groupId>org.apache.maven.plugins</groupId>
					<artifactId>maven-assembly-plugin</artifactId>
					<version>${maven-assembly-plugin.version}</version>
				</plugin>

				<!-- MAVEN ASSEMBLY PLUGIN -->
				<plugin>
					<groupId>org.apache.maven.plugins</groupId>
					<artifactId>maven-antrun-plugin</artifactId>
					<version>${maven-antrun-plugin.version}</version>
				</plugin>

				<!-- EXEC MAVEN PLUGIN -->
				<plugin>
					<groupId>org.codehaus.mojo</groupId>
 					<artifactId>exec-maven-plugin</artifactId>
					<version>${exec-maven-plugin.version}</version>
				</plugin>

				<!-- DEPLOY GITHUB SITE PLUGIN -->
				<plugin>
					<groupId>com.github.github</groupId>
					<artifactId>site-maven-plugin</artifactId>
					<version>${site-maven-plugin.version}</version>
				</plugin>

				<!-- BUILD HELPER PLUGIN (used to attach license file as artifacts) -->
				<plugin>
					<groupId>org.codehaus.mojo</groupId>
					<artifactId>build-helper-maven-plugin</artifactId>
					<version>${build-helper-maven-plugin.version}</version>
				</plugin>

				<!-- CREATE DEBIAN (.DEB) PACKAGE PLUGIN -->
				<plugin>
					<groupId>org.vafer</groupId>
					<artifactId>jdeb</artifactId>
					<version>${jdeb.version}</version>
				</plugin>

				<!-- AWS S3 UPLOAD PLUGIN -->
				<plugin>
					<groupId>com.bazaarvoice.maven.plugins</groupId>
					<artifactId>s3-upload-maven-plugin</artifactId>
					<version>${s3-upload-maven-plugin.version}</version>
				</plugin>

				<!-- Eclipse m2e plugin. It has no influence on the Maven build itself. Only added to enable clean import into Eclipse IDE -->
				<plugin>
					<groupId>org.eclipse.m2e</groupId>
					<artifactId>lifecycle-mapping</artifactId>
					<version>${lifecycle-mapping.version}</version>
					<configuration>
						<lifecycleMappingMetadata>
							<pluginExecutions>
								<pluginExecution>
									<pluginExecutionFilter>
										<groupId>org.apache.maven.plugins</groupId>
										<artifactId>maven-antrun-plugin</artifactId>
										<versionRange>[1.3,)</versionRange>
										<goals>
											<goal>run</goal>
										</goals>
									</pluginExecutionFilter>
									<action>
										<ignore></ignore>
									</action>
								</pluginExecution>
								<pluginExecution>
									<pluginExecutionFilter>
										<groupId>org.apache.maven.plugins</groupId>
										<artifactId>maven-dependency-plugin</artifactId>
										<versionRange>[2.8,)</versionRange>
										<goals>
											<goal>copy</goal>
											<goal>copy-dependencies</goal>
											<goal>unpack</goal>
										</goals>
									</pluginExecutionFilter>
									<action>
										<ignore></ignore>
									</action>
								</pluginExecution>
								<pluginExecution>
									<pluginExecutionFilter>
										<groupId>org.codehaus.mojo</groupId>
										<artifactId>license-maven-plugin</artifactId>
										<versionRange>[1.7,)</versionRange>
										<goals>
											<goal>
												update-file-header
											</goal>
										</goals>
									</pluginExecutionFilter>
									<action>
										<ignore></ignore>
									</action>
								</pluginExecution>
								<pluginExecution>
									<pluginExecutionFilter>
										<groupId>
											com.github.dantwining.whitespace-maven-plugin
										</groupId>
										<artifactId>
											whitespace-maven-plugin
										</artifactId>
										<versionRange>
											[1.0.4,)
										</versionRange>
										<goals>
											<goal>trim</goal>
										</goals>
									</pluginExecutionFilter>
									<action>
										<ignore></ignore>
									</action>
								</pluginExecution>
							</pluginExecutions>
						</lifecycleMappingMetadata>
					</configuration>
				</plugin>
			</plugins>
		</pluginManagement>

		<!-- GLOBAL BUILD PLUGINS (used when building all modules) -->
		<plugins>

			<!-- ENFORCING JDK AND MAVEN VERSIONS -->
			<plugin>
				<groupId>org.apache.maven.plugins</groupId>
				<artifactId>maven-enforcer-plugin</artifactId>
				<version>${maven-enforcer-plugin.version}</version>
				<executions>
					<execution>
						<id>enforce-java</id>
						<goals>
							<goal>enforce</goal>
						</goals>
						<configuration>
							<rules>
								<requireJavaVersion>
									<version>11</version>
									<message>Building Pi4J requires Java 11</message>
								</requireJavaVersion>
							</rules>
						</configuration>
					</execution>
					<execution>
						<id>enforce-maven</id>
						<goals>
							<goal>enforce</goal>
						</goals>
						<configuration>
							<rules>
								<requireMavenVersion>
									<version>3.3.1</version>
									<message>Building Pi4J requires at least Maven 3.3.1</message>
								</requireMavenVersion>
							</rules>
						</configuration>
					</execution>
				</executions>
			</plugin>

			<!-- USE LATEST SCM PLUGIN TO SUPPORT GIT -->
			<plugin>
				<groupId>org.apache.maven.plugins</groupId>
				<artifactId>maven-scm-plugin</artifactId>
				<configuration>
					<goals>install</goals>
				</configuration>
			</plugin>

			<!-- GENERATE LICENSE FILE IN PROJECT ROOT -->
			<plugin>
				<groupId>org.codehaus.mojo</groupId>
				<artifactId>license-maven-plugin</artifactId>
				<version>${license-maven-plugin.version}</version>
				<executions>
					<execution>
						<id>update-project-license</id>
						<goals>
							<goal>update-project-license</goal>
						</goals>
						<phase>process-sources</phase>
						<configuration>
							<licenseName>apache_v2</licenseName>
						</configuration>
					</execution>
					<execution>
						<id>append-license-file-headers</id>
                        <goals>
                            <goal>update-file-header</goal>
                        </goals>
                        <phase>process-sources</phase>
						<configuration>
							<descriptionTemplate>${basedir}/src/license/template.ftl</descriptionTemplate>
						</configuration>
					</execution>
				</executions>
				<inherited>false</inherited>
			</plugin>

			<!-- REMOVE TRAILING WHITESPACE AUTOMATICALLY -->
			<plugin>
				<artifactId>whitespace-maven-plugin</artifactId>
				<groupId>com.github.dantwining.whitespace-maven-plugin</groupId>
				<version>1.0.4</version>
				<executions>
					<execution>
						<phase>process-sources</phase>
						<goals>
							<goal>trim</goal>
						</goals>
					</execution>
				</executions>
			</plugin>

			<!-- GENERATE SITE DOCUMENTATION -->
			<plugin>
				<groupId>org.apache.maven.plugins</groupId>
				<artifactId>maven-site-plugin</artifactId>
				<version>3.4</version>
				<inherited>false</inherited>
				<configuration>
					<generateProjectInfo>true</generateProjectInfo>
					<generateReports>true</generateReports>
					<generateSitemap>true</generateSitemap>
					<outputDirectory>${project.reporting.outputDirectory}/${project.artifact.selectedVersion.majorVersion}.${project.artifact.selectedVersion.minorVersion}</outputDirectory>
				</configuration>
				<dependencies>
					<dependency>
						<groupId>org.apache.velocity</groupId>
						<artifactId>velocity</artifactId>
						<version>1.5</version>
					</dependency>
				</dependencies>
			</plugin>

			<!-- ATTACH LICENSE AS ARTIFACT -->
			<plugin>
				<groupId>org.codehaus.mojo</groupId>
				<artifactId>build-helper-maven-plugin</artifactId>
				<executions>
					<execution>
						<id>attach-artifacts</id>
						<phase>package</phase>
						<goals>
							<goal>attach-artifact</goal>
						</goals>
						<configuration>
							<artifacts>
								<artifact>
									<file>${basedir}/LICENSE.txt</file>
									<type>txt</type>
									<classifier>license</classifier>
								</artifact>
								<artifact>
									<file>${basedir}/NOTICE.txt</file>
									<type>txt</type>
									<classifier>notice</classifier>
								</artifact>
								<artifact>
									<file>${basedir}/README.md</file>
									<type>md</type>
									<classifier>readme</classifier>
								</artifact>
							</artifacts>
						</configuration>
					</execution>
				</executions>
				<inherited>false</inherited>
			</plugin>
		</plugins>
	</build>

	<reporting>
		<plugins>
			<plugin>
				<groupId>org.apache.maven.plugins</groupId>
				<artifactId>maven-javadoc-plugin</artifactId>
				<version>${maven-javadoc-plugin.version}</version>
				<reportSets>
					<reportSet>
						<id>non-aggregate</id>
						<configuration>
							<verbose>false</verbose>
							<linksource>true</linksource>
							<name>JavaDocs</name>
							<description>JavaDoc API documentation</description>
							<outputName>javadoc/index</outputName>
							<sourcepath>pi4j-core/src/main/java</sourcepath>
						</configuration>
						<reports>
							<report>javadoc</report>
						</reports>
					</reportSet>
				</reportSets>
			</plugin>
			<plugin>
				<groupId>org.apache.maven.plugins</groupId>
				<artifactId>maven-project-info-reports-plugin</artifactId>
				<version>${maven-project-info-reports-plugin.version}</version>
				<reportSets>
					<reportSet>
						<reports>
							<report>summary</report>
							<report>project-team</report>
							<report>license</report>
							<report>scm</report>
							<report>issue-tracking</report>
							<report>plugins</report>
							<report>dependency-info</report>
							<report>dependency-management</report>
							<report>plugin-management</report>
							<report>distribution-management</report>
						</reports>
					</reportSet>
				</reportSets>
			</plugin>
		</plugins>
	</reporting>
</project><|MERGE_RESOLUTION|>--- conflicted
+++ resolved
@@ -46,8 +46,6 @@
 				<role>developer</role>
 			</roles>
 		</developer>
-<<<<<<< HEAD
-=======
 		<developer>
 			<id>eitch</id>
 			<name>Robert von Burg</name>
@@ -58,7 +56,6 @@
 			</roles>
 			<timezone>+1</timezone>
 		</developer>
->>>>>>> 23f41866
 	</developers>
 
 	<!-- SOURCE CONTROL -->
@@ -111,7 +108,7 @@
 		<module>pi4j-distribution</module>
 	</modules>
 
-	<!-- PROJECT PREREQUISITES -->
+    <!-- PROJECT PREREQUISITES -->
 	<prerequisites>
 		<maven>3.0.5</maven>
 	</prerequisites>

<project xmlns="http://maven.apache.org/POM/4.0.0" xmlns:xsi="http://www.w3.org/2001/XMLSchema-instance"
	xsi:schemaLocation="http://maven.apache.org/POM/4.0.0 http://maven.apache.org/xsd/maven-4.0.0.xsd">
	<modelVersion>4.0.0</modelVersion>
	<groupId>com.pi4j</groupId>
	<artifactId>pi4j-parent</artifactId>
    <version>1.4-SNAPSHOT</version>
	<name>Pi4J :: Parent POM</name>
	<description>Parent Maven POM for the Pi4J Project</description>
	<url>https://pi4j.com</url>
	<inceptionYear>2012</inceptionYear>
	<packaging>pom</packaging>

	<!-- ORGANIZATION -->
	<organization>
		<name>Pi4J</name>
		<url>https://pi4j.com</url>
	</organization>

	<!-- LICENSE -->
	<licenses>
		<license>
			<name>Apache License, Version 2.0</name>
			<url>https://www.apache.org/licenses/LICENSE-2.0.txt</url>
			<distribution>repo</distribution>
			<comments>A business-friendly OSS license</comments>
		</license>
	</licenses>

	<!-- DEVELOPERS/CONTRIBUTORS -->
	<developers>
		<developer>
			<name>Robert Savage</name>
			<email>robert@pi4j.com</email>
			<url>http://robertsavage.me</url>
			<organizationUrl>http://www.savagehomeautomation.com</organizationUrl>
			<roles>
				<role>sponsor</role>
				<role>architect</role>
				<role>developer</role>
			</roles>
		</developer>
		<developer>
			<name>Daniel Sendula</name>
			<email>daniel@pi4j.com</email>
			<roles>
				<role>developer</role>
			</roles>
		</developer>
		<developer>
			<id>eitch</id>
			<name>Robert von Burg</name>
			<email>eitch@eitchnet.ch</email>
			<url>http://strolch.li</url>
			<roles>
				<role>developer</role>
			</roles>
			<timezone>+1</timezone>
		</developer>
	</developers>

	<!-- SOURCE CONTROL -->
	<scm>
		<developerConnection>scm:git:ssh://git@github.com/Pi4J/pi4j.git</developerConnection>
		<connection>scm:git:ssh://git@github.com/Pi4J/pi4j.git</connection>
		<url>https://github.com/Pi4J/pi4j.git</url>
	</scm>

	<!-- ISSUE MANAGEMENT -->
	<issueManagement>
		<url>https://github.com/Pi4J/pi4j/issues</url>
		<system>github</system>
	</issueManagement>

	<!-- DISTRIBUTION REPOSITORIES -->
	<distributionManagement>
		<downloadUrl>https://pi4j.com/download.html</downloadUrl>
		<repository>
			<id>sonatype-oss-staging</id>
			<name>Sonatype Open Source Maven Repository</name>
			<url>https://oss.sonatype.org/service/local/staging/deploy/maven2</url>
		</repository>
		<snapshotRepository>
			<id>sonatype-oss-snapshots</id>
			<name>Sonatype Open Source Maven Snapshots Repository</name>
			<url>https://oss.sonatype.org/content/repositories/snapshots</url>
		</snapshotRepository>
	</distributionManagement>

	<!-- DEPENDENCY REPOSITORIES -->
	<repositories>
		<repository>
			<id>oss-snapshots-repo</id>
			<name>Sonatype OSS Maven Repository</name>
			<url>https://oss.sonatype.org/content/groups/public</url>
			<releases>
				<enabled>false</enabled>
			</releases>
			<snapshots>
				<enabled>true</enabled>
			</snapshots>
		</repository>
	</repositories>

	<!-- PROJECT MODULES -->
	<modules>
		<module>pi4j-core</module>
		<module>pi4j-example</module>
		<module>pi4j-distribution</module>
	</modules>

    <!-- PROJECT PREREQUISITES -->
	<prerequisites>
		<maven>3.0.5</maven>
	</prerequisites>

	<!-- BUILD PROPERTIES -->
	<properties>
		<!-- DEFAULT SETTINGS FOR REMOTELY BUILDING NATIVE LIBRARY ON A REMOTE PLATFORM -->
		<pi4j.default.host>192.168.1.100</pi4j.default.host>
		<pi4j.default.port>22</pi4j.default.port>
		<pi4j.default.user>pi</pi4j.default.user>
		<pi4j.default.password>raspberry</pi4j.default.password>
		<pi4j.default.directory>pi4j-temp</pi4j.default.directory>

		<!-- SETTINGS FOR COPYING Pi4J ARTIFACTS TO DEVELOPMENT DEVICE/PLATFORM -->
		<pi4j.dev.transfer>false</pi4j.dev.transfer>
		<pi4j.dev.host>${pi4j.default.host}</pi4j.dev.host>
		<pi4j.dev.port>${pi4j.default.port}</pi4j.dev.port>
		<pi4j.dev.user>${pi4j.default.user}</pi4j.dev.user>
		<pi4j.dev.password>${pi4j.default.password}</pi4j.dev.password>
		<pi4j.dev.directory>pi4j-dev</pi4j.dev.directory>

		<!-- DEFAULT Pi4J BUILD PROPERTIES FOR THE 'RaspberryPi' PLATFORM -->
		<raspberrypi.build>false</raspberrypi.build>
		<raspberrypi.platform>raspberrypi</raspberrypi.platform>
		<raspberrypi.name>RaspberryPi</raspberrypi.name>
		<raspberrypi.host>${pi4j.default.host}</raspberrypi.host>
		<raspberrypi.port>${pi4j.default.port}</raspberrypi.port>
		<raspberrypi.user>${pi4j.default.user}</raspberrypi.user>
		<raspberrypi.password>${pi4j.default.password}</raspberrypi.password>
		<raspberrypi.directory>${pi4j.default.directory}</raspberrypi.directory>

		<!-- PROJECT ENCODING PROPERTIES -->
		<project.build.sourceEncoding>UTF-8</project.build.sourceEncoding>
		<project.reporting.outputEncoding>UTF-8</project.reporting.outputEncoding>

		<!-- GITHUB PROPERTIES -->
		<github.global.server>github</github.global.server>

		<!-- JAVA COMPILER VERSIONS -->
		<java.version>11</java.version>
		<maven.compiler.source>${java.version}</maven.compiler.source>
		<maven.compiler.target>${java.version}</maven.compiler.target>

		<!-- DEPENDENCY VERSIONS -->
		<org.osgi.core.version>6.0.0</org.osgi.core.version>
		<ant-jsch.version>1.9.7</ant-jsch.version>
		<jsch.version>0.1.53</jsch.version>
		<ant-contrib.version>20020829</ant-contrib.version>
		<junit.version>4.12</junit.version>
		<mockito.version>1.10.19</mockito.version>
		<powermock.version>1.6.5</powermock.version>

		<!-- PLUGIN VERSIONS -->
		<maven-jar-plugin.version>3.1.1</maven-jar-plugin.version>
		<maven-dependency-plugin.version>3.1.1</maven-dependency-plugin.version>
		<maven-compiler-plugin.version>3.8.0</maven-compiler-plugin.version>
		<maven-source-plugin.version>3.0.1</maven-source-plugin.version>
		<maven-javadoc-plugin.version>3.1.0</maven-javadoc-plugin.version>
		<maven-site-plugin.version>3.7.1</maven-site-plugin.version>
		<maven-assembly-plugin.version>3.1.1</maven-assembly-plugin.version>
		<maven-gpg-plugin.version>1.6</maven-gpg-plugin.version>
		<maven-scm-plugin.version>1.11.1</maven-scm-plugin.version>
		<maven-bundle-plugin.version>3.5.0</maven-bundle-plugin.version>
		<maven-antrun-plugin.version>1.8</maven-antrun-plugin.version>
		<maven-surefire-plugin.version>3.0.0-M3</maven-surefire-plugin.version>
		<maven-enforcer-plugin.version>3.0.0-M1</maven-enforcer-plugin.version>
		<native-maven-plugin.version>1.0-alpha-9</native-maven-plugin.version>
		<license-maven-plugin.version>1.19</license-maven-plugin.version>
		<build-helper-maven-plugin.version>3.0.0</build-helper-maven-plugin.version>
		<jdeb.version>1.7</jdeb.version>
		<exec-maven-plugin.version>1.6.0</exec-maven-plugin.version>
		<s3-upload-maven-plugin.version>1.4</s3-upload-maven-plugin.version>
		<lifecycle-mapping.version>1.0.0</lifecycle-mapping.version>

		<!-- REPORTS VERSIONS -->
		<maven-project-info-reports-plugin.version>2.9</maven-project-info-reports-plugin.version>

		<!-- SPECIAL ACCESS PROPERTIES -->
		<!-- These are only used by project comitters/publishers -->
		<pi4j.aws.access.key></pi4j.aws.access.key>
		<pi4j.aws.secret.key></pi4j.aws.secret.key>
		<pi4j.gpg.sign>false</pi4j.gpg.sign>
		<pi4j.gpg.key></pi4j.gpg.key>
		<pi4j.gpg.keyring></pi4j.gpg.keyring>
		<pi4j.gpg.passphrase></pi4j.gpg.passphrase>
	</properties>

	<!-- PROJECT DEPENDENCIES -->
	<dependencyManagement>
		<dependencies>
			<dependency>
				<groupId>org.osgi</groupId>
				<artifactId>org.osgi.core</artifactId>
				<version>${org.osgi.core.version}</version>
			</dependency>
			<dependency>
				<groupId>org.apache.ant</groupId>
				<artifactId>ant-jsch</artifactId>
				<version>${ant-jsch.version}</version>
			</dependency>
			<dependency>
				<groupId>com.jcraft</groupId>
				<artifactId>jsch</artifactId>
				<version>${jsch.version}</version>
			</dependency>
			<dependency>
				<groupId>ant-contrib</groupId>
				<artifactId>ant-contrib</artifactId>
				<version>${ant-contrib.version}</version>
			</dependency>
			<dependency>
				<groupId>junit</groupId>
				<artifactId>junit</artifactId>
				<version>${junit.version}</version>
				<scope>test</scope>
			</dependency>
			<dependency>
				<groupId>org.mockito</groupId>
				<artifactId>mockito-all</artifactId>
				<version>${mockito.version}</version>
				<scope>test</scope>
			</dependency>
			<dependency>
				<groupId>org.powermock</groupId>
				<artifactId>powermock-module-junit4</artifactId>
				<version>${powermock.version}</version>
				<scope>test</scope>
			</dependency>
			<dependency>
				<groupId>org.powermock</groupId>
				<artifactId>powermock-api-mockito</artifactId>
				<version>${powermock.version}</version>
				<scope>test</scope>
			</dependency>
		</dependencies>
	</dependencyManagement>

	<!-- GLOBAL DEPENDENCIES -->
	<dependencies>
		<dependency>
			<groupId>junit</groupId>
			<artifactId>junit</artifactId>
		</dependency>
	</dependencies>

	<!-- BUILD PROFILES -->
	<profiles>
		<!-- SPECIAL PROFILE TO INCLUDE JNI NATIVE LIBRARY FOR ALL PLATFORMS -->
		<profile>
			<id>all-platforms</id>
			<activation>
				<property>
					<name>release-build</name>
				</property>
			</activation>
			<modules>
				<module>pi4j-native</module>
			</modules>
			<properties>
				<raspberrypi.build>true</raspberrypi.build>
			</properties>
		</profile>

		<!-- SPECIAL PROFILE FOR RELEASE DEPLOYMENT BUILDS -->
		<profile>
			<id>release</id>
			<activation>
				<property>
					<name>release-build</name>
				</property>
			</activation>
			<build>
				<plugins>
					<plugin>
						<groupId>org.apache.maven.plugins</groupId>
						<artifactId>maven-gpg-plugin</artifactId>
						<executions>
							<execution>
								<id>sign-artifacts</id>
								<phase>verify</phase>
								<goals>
									<goal>sign</goal>
								</goals>
								<configuration>
									<!-- NOTE:
										The "{pi4j.gpg.key}" property must be configured in your maven settings.xml file.
										The "{pi4j.gpg.passphrase}" property must be configured in your maven settings.xml file.
										(This is intended only for Pi4J public deployment)
									-->
									<keyname>${pi4j.gpg.key}</keyname>
									<passphrase>${pi4j.gpg.passphrase}</passphrase>
								</configuration>
							</execution>
						</executions>
					</plugin>
				</plugins>
			</build>
			<repositories>
				<repository>
					<id>sonatype-oss-staging</id>
					<name>Sonatype Open Source Maven Repository</name>
					<url>https://oss.sonatype.org/service/local/staging/deploy/maven2</url>
					<releases>
						<enabled>true</enabled>
					</releases>
					<snapshots>
						<enabled>false</enabled>
					</snapshots>
				</repository>
			</repositories>
		</profile>

        <!-- SPECIAL PROFILE TO INCLUDE RASPBERRY PI PLATFORM -->
        <profile>
            <id>raspberrypi</id>
            <activation>
                <property>
                    <name>release-build</name>
                </property>
            </activation>
            <properties>
                <raspberrypi.build>true</raspberrypi.build>
            </properties>
            <modules>
                <module>pi4j-native</module>
            </modules>
        </profile>
    </profiles>

	<!-- BUILD INSTRUCTIONS -->
	<build>

		<!-- GLOBAL PROJECT RESOURCES -->
		<resources>
			<resource>
				<directory>${basedir}</directory>
				<filtering>false</filtering>
				<includes>
					<include>LICENSE.txt</include>
					<include>NOTICE.txt</include>
					<include>README.md</include>
				</includes>
			</resource>
		</resources>

		<!-- PLUGIN MANAGEMENT -->
		<pluginManagement>
			<plugins>
				<!-- JAVA COMPILER -->
                <plugin>
					<groupId>org.apache.maven.plugins</groupId>
					<artifactId>maven-compiler-plugin</artifactId>
					<version>${maven-compiler-plugin.version}</version>
					<configuration>

						<!-- TODO :: ENABLE BUILD FOR JDK 11 RELEASE -->
						<!--<release>${java.version}</release>-->

						<showDeprecation>true</showDeprecation>
						<showWarnings>true</showWarnings>
						<verbose>false</verbose>

						<compilerArgs>
							<!-- TODO :: ELIMINATE JDK INTERNAL REFS -->
							<arg>--add-exports</arg><arg>java.base/jdk.internal.misc=ALL-UNNAMED</arg>
							<arg>--add-exports</arg><arg>java.base/jdk.internal.ref=ALL-UNNAMED</arg>
						</compilerArgs>
					</configuration>
				</plugin>

				<!-- MAVEN JAR PLUGIN -->
				<plugin>
					<groupId>org.apache.maven.plugins</groupId>
					<artifactId>maven-jar-plugin</artifactId>
					<version>${maven-jar-plugin.version}</version>
				</plugin>


				<!-- INCLUDE SOURCE JAR -->
				<plugin>
 					<groupId>org.apache.maven.plugins</groupId>
					<artifactId>maven-source-plugin</artifactId>
					<version>${maven-source-plugin.version}</version>
					<executions>
						<execution>
							<id>attach-sources</id>
							<goals>
								<goal>jar</goal>
							</goals>
						</execution>
					</executions>
				</plugin>

				<!-- INCLUDE JAVADOC JAR -->
				<plugin>
					<groupId>org.apache.maven.plugins</groupId>
					<artifactId>maven-javadoc-plugin</artifactId>
					<version>${maven-javadoc-plugin.version}</version>
					<configuration>
						<additionalOptions>
							<!-- TODO :: ELIMINATE JDK INTERNAL REFS -->
							<additionalOption>--add-exports java.base/jdk.internal.misc=ALL-UNNAMED</additionalOption>
							<additionalOption>--add-exports java.base/jdk.internal.ref=ALL-UNNAMED</additionalOption>
                            <additionalOption>-Xdoclint:none</additionalOption>
						</additionalOptions>
					</configuration>
					<executions>
						<execution>
							<id>attach-javadocs</id>
							<goals>
								<goal>jar</goal>
							</goals>
						</execution>
					</executions>
				</plugin>

				<!-- DOWNLOAD LICENSE, README & NOTICE ARTIFACTS -->
				<plugin>
					<groupId>org.apache.maven.plugins</groupId>
					<artifactId>maven-dependency-plugin</artifactId>
					<version>${maven-dependency-plugin.version}</version>
					<executions>
						<execution>
							<id>copy-license</id>
							<phase>validate</phase>
							<goals>
								<goal>copy</goal>
							</goals>
							<configuration>
								<artifactItems>
									<artifactItem>
										<groupId>com.pi4j</groupId>
										<artifactId>pi4j-parent</artifactId>
										<version>${project.version}</version>
										<classifier>license</classifier>
										<type>txt</type>
										<overWrite>true</overWrite>
										<outputDirectory>${project.build.directory}</outputDirectory>
										<destFileName>LICENSE.txt</destFileName>
									</artifactItem>
									<artifactItem>
										<groupId>com.pi4j</groupId>
										<artifactId>pi4j-parent</artifactId>
										<version>${project.version}</version>
										<classifier>notice</classifier>
										<type>txt</type>
										<overWrite>true</overWrite>
										<outputDirectory>${project.build.directory}</outputDirectory>
										<destFileName>NOTICE.txt</destFileName>
									</artifactItem>
									<artifactItem>
										<groupId>com.pi4j</groupId>
										<artifactId>pi4j-parent</artifactId>
 										<version>${project.version}</version>
										<classifier>readme</classifier>
										<type>md</type>
										<overWrite>true</overWrite>
										<outputDirectory>${project.build.directory}</outputDirectory>
										<destFileName>README.md</destFileName>
									</artifactItem>
								</artifactItems>
								<outputDirectory>${project.build.directory}</outputDirectory>
								<overWriteReleases>false</overWriteReleases>
								<overWriteSnapshots>true</overWriteSnapshots>
							</configuration>
						</execution>
					</executions>
				</plugin>

                <!-- GPG PLUGIN (used to sign JARs) -->
                <plugin>
                    <groupId>org.apache.maven.plugins</groupId>
                    <artifactId>maven-gpg-plugin</artifactId>
                    <version>${maven-gpg-plugin.version}</version>
                </plugin>

				<!-- SCM PLUGIN (used to access github) -->
				<plugin>
					<groupId>org.apache.maven.plugins</groupId>
					<artifactId>maven-scm-plugin</artifactId>
					<version>${maven-scm-plugin.version}</version>
				</plugin>

				<!-- OSGi BUNDLE -->
				<plugin>
					<groupId>org.apache.felix</groupId>
					<artifactId>maven-bundle-plugin</artifactId>
					<version>${maven-bundle-plugin.version}</version>
					<extensions>true</extensions>
				</plugin>

				<!-- GENERATE LICENSE HEADERS IN SOURCE FILES -->
				<plugin>
					<groupId>org.codehaus.mojo</groupId>
					<artifactId>license-maven-plugin</artifactId>
					<version>${license-maven-plugin.version}</version>
					<configuration>
						<verbose>false</verbose>
					</configuration>
					<executions>
						<execution>
							<id>append-license-file-headers</id>
							<goals>
								<goal>update-file-header</goal>
							</goals>
							<phase>process-sources</phase>
							<configuration>
								<licenseName>apache_v2</licenseName>
								<descriptionTemplate>${basedir}/../src/license/template.ftl</descriptionTemplate>
								<canUpdateCopyright>true</canUpdateCopyright>
								<canUpdateDescription>true</canUpdateDescription>
								<canUpdateLicense>true</canUpdateLicense>
								<excludes>
									<exclude>*.sh</exclude> <!-- exclude shell scripts -->
								</excludes>
								<roots>
									<root>src/main/native</root>
									<root>src/main/java</root>
									<root>src/test</root>
								</roots>
							</configuration>
						</execution>
					</executions>
				</plugin>

				<!-- USED TO GENERATE HEADER FILES FOR NATIVE LIBS -->
				<plugin>
					<groupId>org.codehaus.mojo</groupId>
					<artifactId>native-maven-plugin</artifactId>
					<version>${native-maven-plugin.version}</version>
				</plugin>

				<!-- GENERATE SITE DOCUMENTATION -->
				<plugin>
					<groupId>org.apache.maven.plugins</groupId>
					<artifactId>maven-site-plugin</artifactId>
					<version>${maven-site-plugin.version}</version>
				</plugin>

				<!-- MAVEN ASSEMBLY PLUGIN -->
				<plugin>
					<groupId>org.apache.maven.plugins</groupId>
					<artifactId>maven-assembly-plugin</artifactId>
					<version>${maven-assembly-plugin.version}</version>
				</plugin>

				<!-- MAVEN ASSEMBLY PLUGIN -->
				<plugin>
					<groupId>org.apache.maven.plugins</groupId>
					<artifactId>maven-antrun-plugin</artifactId>
					<version>${maven-antrun-plugin.version}</version>
				</plugin>

				<!-- EXEC MAVEN PLUGIN -->
				<plugin>
					<groupId>org.codehaus.mojo</groupId>
 					<artifactId>exec-maven-plugin</artifactId>
					<version>${exec-maven-plugin.version}</version>
				</plugin>

				<!-- DEPLOY GITHUB SITE PLUGIN -->
				<plugin>
					<groupId>com.github.github</groupId>
					<artifactId>site-maven-plugin</artifactId>
					<version>${site-maven-plugin.version}</version>
				</plugin>

				<!-- BUILD HELPER PLUGIN (used to attach license file as artifacts) -->
				<plugin>
					<groupId>org.codehaus.mojo</groupId>
					<artifactId>build-helper-maven-plugin</artifactId>
					<version>${build-helper-maven-plugin.version}</version>
				</plugin>

				<!-- CREATE DEBIAN (.DEB) PACKAGE PLUGIN -->
				<plugin>
					<groupId>org.vafer</groupId>
					<artifactId>jdeb</artifactId>
					<version>${jdeb.version}</version>
				</plugin>

				<!-- AWS S3 UPLOAD PLUGIN -->
				<plugin>
					<groupId>com.bazaarvoice.maven.plugins</groupId>
					<artifactId>s3-upload-maven-plugin</artifactId>
					<version>${s3-upload-maven-plugin.version}</version>
				</plugin>

				<!-- Eclipse m2e plugin. It has no influence on the Maven build itself. Only added to enable clean import into Eclipse IDE -->
				<plugin>
					<groupId>org.eclipse.m2e</groupId>
					<artifactId>lifecycle-mapping</artifactId>
					<version>${lifecycle-mapping.version}</version>
					<configuration>
						<lifecycleMappingMetadata>
							<pluginExecutions>
								<pluginExecution>
									<pluginExecutionFilter>
										<groupId>org.apache.maven.plugins</groupId>
										<artifactId>maven-antrun-plugin</artifactId>
										<versionRange>[1.3,)</versionRange>
										<goals>
											<goal>run</goal>
										</goals>
									</pluginExecutionFilter>
									<action>
										<ignore></ignore>
									</action>
								</pluginExecution>
								<pluginExecution>
									<pluginExecutionFilter>
										<groupId>org.apache.maven.plugins</groupId>
										<artifactId>maven-dependency-plugin</artifactId>
										<versionRange>[2.8,)</versionRange>
										<goals>
											<goal>copy</goal>
											<goal>copy-dependencies</goal>
											<goal>unpack</goal>
										</goals>
									</pluginExecutionFilter>
									<action>
										<ignore></ignore>
									</action>
								</pluginExecution>
								<pluginExecution>
									<pluginExecutionFilter>
										<groupId>org.codehaus.mojo</groupId>
										<artifactId>license-maven-plugin</artifactId>
										<versionRange>[1.7,)</versionRange>
										<goals>
											<goal>
												update-file-header
											</goal>
										</goals>
									</pluginExecutionFilter>
									<action>
										<ignore></ignore>
									</action>
								</pluginExecution>
								<pluginExecution>
									<pluginExecutionFilter>
										<groupId>
											com.github.dantwining.whitespace-maven-plugin
										</groupId>
										<artifactId>
											whitespace-maven-plugin
										</artifactId>
										<versionRange>
											[1.0.4,)
										</versionRange>
										<goals>
											<goal>trim</goal>
										</goals>
									</pluginExecutionFilter>
									<action>
										<ignore></ignore>
									</action>
								</pluginExecution>
							</pluginExecutions>
						</lifecycleMappingMetadata>
					</configuration>
				</plugin>
			</plugins>
		</pluginManagement>

		<!-- GLOBAL BUILD PLUGINS (used when building all modules) -->
		<plugins>

			<!-- ENFORCING JDK AND MAVEN VERSIONS -->
			<plugin>
				<groupId>org.apache.maven.plugins</groupId>
				<artifactId>maven-enforcer-plugin</artifactId>
				<version>${maven-enforcer-plugin.version}</version>
				<executions>
					<execution>
						<id>enforce-java</id>
						<goals>
							<goal>enforce</goal>
						</goals>
						<configuration>
							<rules>
								<requireJavaVersion>
									<version>11</version>
									<message>Building Pi4J requires Java 11</message>
								</requireJavaVersion>
							</rules>
						</configuration>
					</execution>
					<execution>
						<id>enforce-maven</id>
						<goals>
							<goal>enforce</goal>
						</goals>
						<configuration>
							<rules>
								<requireMavenVersion>
									<version>3.3.1</version>
									<message>Building Pi4J requires at least Maven 3.3.1</message>
								</requireMavenVersion>
							</rules>
						</configuration>
					</execution>
				</executions>
			</plugin>

			<!-- USE LATEST SCM PLUGIN TO SUPPORT GIT -->
			<plugin>
				<groupId>org.apache.maven.plugins</groupId>
				<artifactId>maven-scm-plugin</artifactId>
				<configuration>
					<goals>install</goals>
				</configuration>
			</plugin>

			<!-- GENERATE LICENSE FILE IN PROJECT ROOT -->
			<plugin>
				<groupId>org.codehaus.mojo</groupId>
				<artifactId>license-maven-plugin</artifactId>
				<version>${license-maven-plugin.version}</version>
				<executions>
					<execution>
						<id>update-project-license</id>
						<goals>
							<goal>update-project-license</goal>
						</goals>
						<phase>process-sources</phase>
						<configuration>
							<licenseName>apache_v2</licenseName>
						</configuration>
					</execution>
					<execution>
						<id>append-license-file-headers</id>
                        <goals>
                            <goal>update-file-header</goal>
                        </goals>
                        <phase>process-sources</phase>
						<configuration>
							<descriptionTemplate>${basedir}/src/license/template.ftl</descriptionTemplate>
						</configuration>
					</execution>
				</executions>
				<inherited>false</inherited>
			</plugin>

			<!-- REMOVE TRAILING WHITESPACE AUTOMATICALLY -->
			<plugin>
				<artifactId>whitespace-maven-plugin</artifactId>
				<groupId>com.github.dantwining.whitespace-maven-plugin</groupId>
				<version>1.0.4</version>
				<executions>
					<execution>
						<phase>process-sources</phase>
						<goals>
							<goal>trim</goal>
						</goals>
					</execution>
				</executions>
			</plugin>

			<!-- GENERATE SITE DOCUMENTATION -->
			<plugin>
				<groupId>org.apache.maven.plugins</groupId>
				<artifactId>maven-site-plugin</artifactId>
				<version>3.4</version>
				<inherited>false</inherited>
				<configuration>
					<generateProjectInfo>true</generateProjectInfo>
					<generateReports>true</generateReports>
					<generateSitemap>true</generateSitemap>
					<outputDirectory>${project.reporting.outputDirectory}/${project.artifact.selectedVersion.majorVersion}.${project.artifact.selectedVersion.minorVersion}</outputDirectory>
				</configuration>
				<dependencies>
					<dependency>
						<groupId>org.apache.velocity</groupId>
						<artifactId>velocity</artifactId>
						<version>1.5</version>
					</dependency>
				</dependencies>
			</plugin>

			<!-- ATTACH LICENSE AS ARTIFACT -->
			<plugin>
				<groupId>org.codehaus.mojo</groupId>
				<artifactId>build-helper-maven-plugin</artifactId>
				<executions>
					<execution>
						<id>attach-artifacts</id>
						<phase>package</phase>
						<goals>
							<goal>attach-artifact</goal>
						</goals>
						<configuration>
							<artifacts>
								<artifact>
									<file>${basedir}/LICENSE.txt</file>
									<type>txt</type>
									<classifier>license</classifier>
								</artifact>
								<artifact>
									<file>${basedir}/NOTICE.txt</file>
									<type>txt</type>
									<classifier>notice</classifier>
								</artifact>
								<artifact>
									<file>${basedir}/README.md</file>
									<type>md</type>
									<classifier>readme</classifier>
								</artifact>
							</artifacts>
						</configuration>
					</execution>
				</executions>
				<inherited>false</inherited>
			</plugin>
		</plugins>
	</build>

<<<<<<< HEAD
	<reporting>
		<plugins>
			<plugin>
				<groupId>org.apache.maven.plugins</groupId>
				<artifactId>maven-javadoc-plugin</artifactId>
				<version>${maven-javadoc-plugin.version}</version>
				<reportSets>
					<reportSet>
						<id>non-aggregate</id>
						<configuration>
							<verbose>false</verbose>
							<linksource>true</linksource>
							<name>JavaDocs</name>
							<description>JavaDoc API documentation</description>
							<outputName>javadoc/index</outputName>
							<sourcepath>pi4j-core/src/main/java</sourcepath>
						</configuration>
						<reports>
							<report>javadoc</report>
						</reports>
					</reportSet>
				</reportSets>
			</plugin>
			<plugin>
				<groupId>org.apache.maven.plugins</groupId>
				<artifactId>maven-project-info-reports-plugin</artifactId>
				<version>${maven-project-info-reports-plugin.version}</version>
				<reportSets>
					<reportSet>
						<reports>
							<report>summary</report>
							<report>project-team</report>
							<report>license</report>
							<report>scm</report>
							<report>issue-tracking</report>
							<report>plugins</report>
							<report>dependency-info</report>
							<report>dependency-management</report>
							<report>plugin-management</report>
							<report>distribution-management</report>
						</reports>
					</reportSet>
				</reportSets>
			</plugin>
		</plugins>
	</reporting>
=======
    <reporting>
        <plugins>
            <plugin>
                <groupId>org.apache.maven.plugins</groupId>
                <artifactId>maven-javadoc-plugin</artifactId>
                <version>${maven-javadoc-plugin.version}</version>
                <reportSets>
                    <reportSet>
                        <id>non-aggregate</id>
                        <configuration>
                            <verbose>false</verbose>
                            <linksource>true</linksource>
                            <name>JavaDocs</name>
                            <description>JavaDoc API documentation</description>
                            <outputName>javadoc/index</outputName>
                            <sourcepath>pi4j-core/src/main/java</sourcepath>
                        </configuration>
                        <reports>
                            <report>javadoc</report>
                        </reports>
                    </reportSet>
                </reportSets>
            </plugin>
            <plugin>
                <groupId>org.apache.maven.plugins</groupId>
                <artifactId>maven-project-info-reports-plugin</artifactId>
                <version>${maven-project-info-reports-plugin.version}</version>
                <configuration>
                    <artifactId>pi4j-core</artifactId>
                </configuration>
                <reportSets>
                    <reportSet>
                        <reports>
                            <report>summary</report>
                            <report>project-team</report>
                            <report>license</report>
                            <report>scm</report>
                            <report>issue-tracking</report>
                            <report>plugins</report>
                            <report>dependency-info</report>
                            <report>dependency-management</report>
                            <report>plugin-management</report>
                            <report>distribution-management</report>
                        </reports>
                    </reportSet>
                </reportSets>
            </plugin>
        </plugins>
    </reporting>

>>>>>>> ad992408
</project><|MERGE_RESOLUTION|>--- conflicted
+++ resolved
@@ -826,54 +826,6 @@
 		</plugins>
 	</build>
 
-<<<<<<< HEAD
-	<reporting>
-		<plugins>
-			<plugin>
-				<groupId>org.apache.maven.plugins</groupId>
-				<artifactId>maven-javadoc-plugin</artifactId>
-				<version>${maven-javadoc-plugin.version}</version>
-				<reportSets>
-					<reportSet>
-						<id>non-aggregate</id>
-						<configuration>
-							<verbose>false</verbose>
-							<linksource>true</linksource>
-							<name>JavaDocs</name>
-							<description>JavaDoc API documentation</description>
-							<outputName>javadoc/index</outputName>
-							<sourcepath>pi4j-core/src/main/java</sourcepath>
-						</configuration>
-						<reports>
-							<report>javadoc</report>
-						</reports>
-					</reportSet>
-				</reportSets>
-			</plugin>
-			<plugin>
-				<groupId>org.apache.maven.plugins</groupId>
-				<artifactId>maven-project-info-reports-plugin</artifactId>
-				<version>${maven-project-info-reports-plugin.version}</version>
-				<reportSets>
-					<reportSet>
-						<reports>
-							<report>summary</report>
-							<report>project-team</report>
-							<report>license</report>
-							<report>scm</report>
-							<report>issue-tracking</report>
-							<report>plugins</report>
-							<report>dependency-info</report>
-							<report>dependency-management</report>
-							<report>plugin-management</report>
-							<report>distribution-management</report>
-						</reports>
-					</reportSet>
-				</reportSets>
-			</plugin>
-		</plugins>
-	</reporting>
-=======
     <reporting>
         <plugins>
             <plugin>
@@ -924,5 +876,4 @@
         </plugins>
     </reporting>
 
->>>>>>> ad992408
 </project>